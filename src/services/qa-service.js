import LangChainManager from './langchain-manager.js';
import { DocumentStore } from './document-store.js';

export class QAService {
  constructor(embeddingService, vectorStore, documentStore = null, options = {}) {
    this.embeddingService = embeddingService;
    this.vectorStore = vectorStore;
    this.documentStore = documentStore; // Phase 1: DocumentStore for parent chunks
    this.maxResults = options.maxResults || 5;
    this.similarityThreshold = options.similarityThreshold || -0.5; // Lower threshold for ChromaDB distances
    this.maxContextLength = options.maxContextLength || 2000;
    this.isInitialized = false;

    // Initialize LLM manager if provider is configured
    this.llmProvider = process.env.LLM_PROVIDER || 'none';
    this.langChainManager = null;

    // In-memory cache for final answers
    this.answerCache = new Map();
    this.maxCacheSize = options.maxCacheSize || 100; // Maximum number of cached answers
    this.cacheEnabled = options.cacheEnabled !== false; // Default to true

    if (this.llmProvider !== 'none') {
      this.langChainManager = new LangChainManager({
        provider: this.llmProvider,
        modelName: process.env.LLM_MODEL,
        temperature: parseFloat(process.env.LLM_TEMPERATURE) || 0.3,
        maxTokens: parseInt(process.env.LLM_MAX_TOKENS) || 2000
      });
    }
  }

  /**
   * Generate a cache key for a question
   * @param {string} question - The question to cache
   * @returns {string} Normalized cache key
   */
  generateCacheKey(question) {
    if (!question || typeof question !== 'string') {
      return '';
    }
    
    // Normalize question for cache key generation
    return question.toLowerCase()
      .replace(/[^\w\s]/g, '') // Remove punctuation
      .replace(/\s+/g, ' ')    // Normalize whitespace
      .trim()
      .substring(0, 100);     // Limit key length
  }

  /**
   * Check if cache is enabled and has the answer
   * @param {string} question - The question to check
   * @returns {Object|null} Cached answer or null
   */
  getCachedAnswer(question) {
    if (!this.cacheEnabled) {
      return null;
    }

    const cacheKey = this.generateCacheKey(question);
    if (!cacheKey) {
      return null;
    }

    const cachedData = this.answerCache.get(cacheKey);
    if (cachedData) {
      console.log(`📋 Cache HIT for question: "${question.substring(0, 50)}..."`);
      return {
        ...cachedData,
        cached: true,
        cacheTimestamp: cachedData.timestamp
      };
    }

    console.log(`📋 Cache MISS for question: "${question.substring(0, 50)}..."`);
    return null;
  }

  /**
   * Store answer in cache
   * @param {string} question - The original question
   * @param {Object} answer - The complete answer object
   */
  setCachedAnswer(question, answer) {
    if (!this.cacheEnabled) {
      return;
    }

    const cacheKey = this.generateCacheKey(question);
    if (!cacheKey) {
      return;
    }

    // Add cache metadata
    const cacheData = {
      ...answer,
      timestamp: Date.now(),
      cacheKey: cacheKey,
      originalQuestion: question
    };

    // Store in cache
    this.answerCache.set(cacheKey, cacheData);

    // Clean up cache if it exceeds max size (LRU-like behavior)
    if (this.answerCache.size > this.maxCacheSize) {
      this.cleanupCache();
    }

    console.log(`💾 Cached answer for question: "${question.substring(0, 50)}..." (Cache size: ${this.answerCache.size})`);
  }

  /**
   * Clean up cache by removing oldest entries
   */
  cleanupCache() {
    const entries = Array.from(this.answerCache.entries());
    
    // Sort by timestamp (oldest first)
    entries.sort((a, b) => a[1].timestamp - b[1].timestamp);
    
    // Remove oldest 20% of entries
    const entriesToRemove = Math.floor(entries.length * 0.2);
    const entriesToKeep = entries.slice(entriesToRemove);
    
    // Rebuild cache with remaining entries
    this.answerCache.clear();
    entriesToKeep.forEach(([key, value]) => {
      this.answerCache.set(key, value);
    });

    console.log(`🧹 Cache cleanup: removed ${entriesToRemove} old entries, kept ${entriesToKeep.length}`);
  }

  /**
   * Clear the entire answer cache
   */
  clearCache() {
    this.answerCache.clear();
    console.log(`🗑️ Answer cache cleared`);
  }

  /**
   * Get cache statistics
   * @returns {Object} Cache statistics
   */
  getCacheStats() {
    return {
      enabled: this.cacheEnabled,
      size: this.answerCache.size,
      maxSize: this.maxCacheSize,
      hitRate: this.calculateHitRate(),
      memoryUsage: this.estimateMemoryUsage()
    };
  }

  /**
   * Calculate cache hit rate (simplified)
   * @returns {number} Hit rate percentage
   */
  calculateHitRate() {
    // This is a simplified calculation - in production you'd track hits/misses
    const totalRequests = this.answerCache.size + 10; // Estimate
    const hits = this.answerCache.size;
    return Math.round((hits / totalRequests) * 100);
  }

  /**
   * Estimate memory usage of cache
   * @returns {string} Estimated memory usage
   */
  estimateMemoryUsage() {
    let totalSize = 0;
    for (const [key, value] of this.answerCache.entries()) {
      totalSize += JSON.stringify({ key, value }).length;
    }
    
    if (totalSize < 1024) {
      return `${totalSize} bytes`;
    } else if (totalSize < 1024 * 1024) {
      return `${Math.round(totalSize / 1024)} KB`;
    } else {
      return `${Math.round(totalSize / (1024 * 1024))} MB`;
    }
  }

  /**
   * Initialize the QA service
   * @returns {Promise<boolean>} Success status
   */
  async initialize() {
    if (!this.embeddingService) {
      throw new Error("EmbeddingService is required");
    }
    if (!this.vectorStore) {
      throw new Error("VectorStore is required");
    }

    // Test services
    await this.embeddingService.healthCheck();
    await this.vectorStore.healthCheck();

    // Initialize LLM if configured
    if (this.langChainManager) {
      // Skip LLM initialization in production if explicitly disabled (for memory/quota reasons)
      if (process.env.NODE_ENV === 'production' && process.env.SKIP_LLM_INIT === 'true') {
        console.log("⏭️ Skipping LLM initialization in production (SKIP_LLM_INIT=true)");
        this.langChainManager = null;
      } else {
        try {
          console.log(`🤖 Initializing LLM with provider: ${this.langChainManager.provider}, model: ${this.langChainManager.modelName}`);
          await this.langChainManager.initialize();
          console.log("✅ LLM integration enabled successfully");
        } catch (error) {
          console.error("❌ LLM initialization failed:", error.message);
          console.error("❌ Full error details:", error);
          console.warn("⚠️ Falling back to rule-based generation. Check your LLM configuration:");
          console.warn("   - LLM_PROVIDER:", process.env.LLM_PROVIDER || 'not set');
          console.warn("   - LLM_MODEL:", process.env.LLM_MODEL || 'not set');
          console.warn("   - GOOGLE_API_KEY:", process.env.GOOGLE_API_KEY ? 'set' : 'not set');
          console.warn("   - ANTHROPIC_API_KEY:", process.env.ANTHROPIC_API_KEY ? 'set' : 'not set');
          console.warn("   - OPENAI_API_KEY:", process.env.OPENAI_API_KEY ? 'set' : 'not set');
          this.langChainManager = null;
        }
      }
    } else {
      console.warn("⚠️ No LLM provider configured (LLM_PROVIDER not set or set to 'none')");
      console.warn("⚠️ System will use rule-based fallback generation");
    }

    this.isInitialized = true;
    console.log("✅ QA Service initialized successfully");
    return true;
  }

  /**
   * Answer a question using retrieved documents and conversation context
   * @param {string} question - The question to answer
   * @param {Array} conversationHistory - Previous conversation messages
   * @param {Object} options - Additional options
   * @returns {Promise<Object>} Answer with sources and confidence
   */
  async answerQuestion(question, conversationHistory = [], tenant = null, options = {}) {
    try {
      if (!this.isInitialized) {
        throw new Error("QA Service not initialized");
      }

      if (!question || question.trim().length === 0) {
        throw new Error("Question is required");
      }

      console.log(`🤔 Processing question: "${question.substring(0, 100)}${question.length > 100 ? '...' : ''}"`);

      // Performance mode: Enable fast mode if environment variable is set
      const fastMode = process.env.QA_FAST_MODE === 'true';
      if (fastMode) {
        console.log('🚀 QA Fast Mode enabled - skipping expensive LLM operations');
        process.env.DISABLE_QUERY_REWRITING = 'true';
        process.env.DISABLE_LLM_RERANKING = 'true';
        process.env.DISABLE_NARRATIVE_CONTEXT = 'true';
      }

      // Check cache first - this is the main optimization
      const cachedAnswer = this.getCachedAnswer(question);
      if (cachedAnswer) {
        return cachedAnswer;
      }

      // Rewrite query for better retrieval using LLM
      const rewrittenQuestion = await this.rewriteQueryForRetrieval(question);
      console.log(`🔍 Using rewritten query for retrieval: "${rewrittenQuestion}"`);

      // Generate embedding for the rewritten question
      const questionEmbedding = await this.embeddingService.generateSingleEmbedding(rewrittenQuestion);

      // Perform mixed retrieval (semantic + keyword + metadata) - returns child chunks
      const searchResults = await this.performMixedRetrieval(questionEmbedding, question, tenant);

      // Phase 1: Perform hierarchical retrieval to get parent chunks
      const relevantChunks = await this.performHierarchicalRetrieval(searchResults, question, tenant);

      // Phase 2: LLM-based re-ranking of parent chunks (can be disabled for performance)
      let reRankedChunks;
      if (process.env.DISABLE_LLM_RERANKING === 'true') {
        console.log('🚀 LLM re-ranking disabled for performance - using semantic ranking only');
        reRankedChunks = relevantChunks; // Use original order from hierarchical retrieval
      } else {
        reRankedChunks = await this._llmReRank(relevantChunks, question);
      }

      if (reRankedChunks.length === 0) {
        console.log("⚠️ No relevant documents found");
        return {
          answer: "I couldn't find any relevant information in the documents to answer your question. Please try rephrasing your question or upload more relevant documents.",
          sources: [],
          confidence: 0,
          question,
          metadata: {
            totalChildChunksSearched: searchResults.documents?.[0]?.length || 0,
            parentChunksRetrieved: 0,
            retrievalMethod: 'hierarchical_with_llm_rerank',
            processingTime: Date.now()
          }
        };
      }

      // Phase 3: Build narrative context using linked list metadata (can be disabled for performance)
      let narrativeContext = {
        narrativeEnabled: false,
        primaryChunk: null,
        contextMetadata: {
          chunksRetrieved: 0,
          contextStats: {
            contextExpansionRatio: 1.0,
            totalContextLength: 0
          },
          linkedListMetadata: null
        }
      }; // Default fallback

      if (process.env.DISABLE_NARRATIVE_CONTEXT === 'true') {
        console.log('🚀 Narrative context building disabled for performance');
        narrativeContext = {
          narrativeEnabled: false,
          primaryChunk: reRankedChunks[0] || null,
          contextMetadata: {
            chunksRetrieved: 0,
            contextStats: {
              contextExpansionRatio: 1.0,
              totalContextLength: 0
            },
            linkedListMetadata: null
          }
        };
      } else {
        narrativeContext = await this._buildNarrativeContext(reRankedChunks, question, tenant);
      }
      
      // Use narrative context for reasoning if available, otherwise fall back to re-ranked chunks
      const contextForReasoning = narrativeContext.narrativeEnabled ? 
        [narrativeContext.primaryChunk] : reRankedChunks;

      // Apply advanced reasoning techniques based on question type
      // If narrative context is available, use it for enhanced reasoning
      let enhancedReasoningResult;
      if (narrativeContext.narrativeEnabled) {
        // Create enhanced context with narrative flow
        const enhancedChunk = {
          ...narrativeContext.primaryChunk,
          content: narrativeContext.narrativeContext,
          metadata: {
            ...narrativeContext.primaryChunk.metadata,
            narrativeEnhanced: true,
            contextExpansionRatio: narrativeContext.contextMetadata.contextStats.contextExpansionRatio
          }
        };
        enhancedReasoningResult = await this.applyAdvancedReasoning(question, [enhancedChunk], conversationHistory);
      } else {
        enhancedReasoningResult = await this.applyAdvancedReasoning(question, contextForReasoning, conversationHistory);
      }
      
      const answer = enhancedReasoningResult.answer;

      // Extract sources from re-ranked chunks
      const sources = this.extractSources(reRankedChunks, searchResults);

      // Calculate simplified confidence score
      const confidence = this.calculateSimplifiedConfidence(sources, reRankedChunks.length, enhancedReasoningResult.confidence);

      console.log(`✅ Generated answer with ${sources.length} sources, confidence: ${(confidence * 100).toFixed(1)}%`);

      const result = {
        answer,
        sources,
        confidence,
        question,
        metadata: {
          totalChildChunksSearched: searchResults.documents?.[0]?.length || 0,
          parentChunksRetrieved: reRankedChunks.length,
          retrievalMethod: 'hierarchical_with_llm_rerank',
          processingTime: Date.now(),
          conversationContextUsed: conversationHistory.length > 0,
          llmRerankingApplied: true,
          topChunkScores: reRankedChunks.slice(0, 3).map(chunk => chunk.llmScore || 'N/A'),
          // Phase 3: Narrative context metadata
          narrativeContext: {
            enabled: narrativeContext?.narrativeEnabled || false,
            chunksRetrieved: narrativeContext?.contextMetadata?.chunksRetrieved || 0,
            contextExpansionRatio: narrativeContext?.contextMetadata?.contextStats?.contextExpansionRatio || 1.0,
            totalContextLength: narrativeContext?.contextMetadata?.contextStats?.totalContextLength || 0,
            linkedListMetadata: narrativeContext?.contextMetadata?.linkedListMetadata || null
          }
        }
      };

      // Cache the answer for future similar queries using our new cache system
      this.setCachedAnswer(question, result);

      return result;

    } catch (error) {
      console.error("❌ QA Service error:", error);
      throw new Error(`Failed to answer question: ${error.message}`);
    }
  }

  /**
   * Process search results and filter relevant chunks with advanced re-ranking
   * @param {Object} searchResults - Results from vector search
   * @param {string} question - Original question
   * @returns {Array} Filtered and re-ranked relevant chunks
   */
  async processSearchResults(searchResults, question) {
    if (!searchResults.documents || !searchResults.documents[0]) {
      return [];
    }

    const chunks = searchResults.documents[0];
    const distances = searchResults.distances?.[0] || [];
    const metadatas = searchResults.metadatas?.[0] || [];

    // Filter chunks based on similarity threshold and question relevance
    const relevantChunks = [];

    for (let i = 0; i < chunks.length; i++) {
      const chunk = chunks[i];
      const distance = distances[i] || 1;
      const similarity = 1 - distance; // Convert distance to similarity

      // For ChromaDB, lower distance is better, but we need to handle high distances
      // Allow all results initially, we'll filter by relevance later
      if (distance > 2.0) { // Skip very dissimilar results
        continue;
      }

      // Check if chunk is relevant to the question
      if (this.isChunkRelevantToQuestion(chunk, question)) {
        relevantChunks.push({
          content: chunk,
          similarity,
          metadata: metadatas[i] || {},
          index: i
        });
      }
    }

    // Apply advanced re-ranking system
    const reRankedChunks = await this.applyReRanking(relevantChunks, question);

    return reRankedChunks.slice(0, this.maxResults);
  }

  /**
   * Generate cache key for similar queries
   * @param {string} question - Question text
   * @returns {string} Cache key
   */
  generateCacheKey(question) {
    // Normalize question for cache key generation
    const normalized = question.toLowerCase()
      .replace(/[^\w\s]/g, '') // Remove punctuation
      .replace(/\s+/g, ' ')    // Normalize whitespace
      .trim();
    
    // Use first 50 characters as cache key
    return normalized.substring(0, 50);
  }

  /**
   * Apply advanced re-ranking to improve retrieval quality with LLM-based scoring
   * @param {Array} chunks - Initial relevant chunks
   * @param {string} question - Original question
   * @returns {Array} Re-ranked chunks with composite scores
   */
  async applyReRanking(chunks, question) {
    if (chunks.length === 0) return chunks;

    // Check cache first
    const cacheKey = this.generateCacheKey(question);
    if (this.rerankingCache.has(cacheKey)) {
      console.log(`📋 Using cached re-ranking results for similar query`);
      const cachedResults = this.rerankingCache.get(cacheKey);
      return this.applyCachedReRanking(chunks, cachedResults);
    }

    // Calculate multi-dimensional scores for each chunk
    const scoredChunks = chunks.map((chunk, idx) => {
      const scores = this.calculateCompositeScore(chunk, question, chunks);

      // Calculate final composite score with weights
      const finalScore = this.calculateWeightedScore(scores);

      return {
        ...chunk,
        individualScores: scores,
        finalScore,
        rank: idx + 1
      };
    });

    // Apply LLM-based re-ranking if available
    const llmRerankedChunks = await this.applyLLMReranking(scoredChunks, question);

    // Sort by final composite score (highest first)
    llmRerankedChunks.sort((a, b) => b.finalScore - a.finalScore);

    // Cache the re-ranking results
    const cacheData = {
      timestamp: Date.now(),
      question: question,
      chunkCount: chunks.length,
      scores: llmRerankedChunks.map(chunk => ({
        contentHash: this.hashContent(chunk.content),
        finalScore: chunk.finalScore,
        individualScores: chunk.individualScores
      }))
    };
    this.rerankingCache.set(cacheKey, cacheData);

    console.log(`🔄 Re-ranked ${llmRerankedChunks.length} chunks using advanced scoring + LLM enhancement`);

    return llmRerankedChunks;
  }

  /**
   * Apply LLM-based re-ranking to improve relevance scoring
   * @param {Array} scoredChunks - Chunks with initial scores
   * @param {string} question - Original question
   * @returns {Array} LLM-enhanced re-ranked chunks
   */
  async applyLLMReranking(scoredChunks, question) {
    if (!this.langChainManager || !this.langChainManager.useModelTiering || scoredChunks.length === 0) {
      return scoredChunks;
    }

    try {
      console.log(`🧠 Applying LLM-based re-ranking to ${scoredChunks.length} chunks...`);
      
      // Prepare chunk summaries for LLM evaluation
      const chunkSummaries = scoredChunks.map((chunk, idx) => ({
        index: idx,
        content: chunk.content.substring(0, 200) + (chunk.content.length > 200 ? '...' : ''),
        currentScore: chunk.finalScore
      }));

      const rerankingPrompt = `You are a relevance scoring specialist. Rate how relevant each chunk is to answering the user's question on a scale of 0.0 to 1.0.

USER QUESTION: ${question}

CHUNKS TO SCORE:
${chunkSummaries.map((chunk, idx) => `${idx + 1}. [Current Score: ${chunk.currentScore.toFixed(3)}] ${chunk.content}`).join('\n\n')}

INSTRUCTIONS:
1. Score each chunk based on how well it answers the question
2. Consider factual accuracy, completeness, and direct relevance
3. Return ONLY a JSON array of scores in the same order: [0.8, 0.6, 0.9, ...]
4. Use decimal values between 0.0 and 1.0

SCORES:`;

      const llmScores = await this.langChainManager.generatePreprocessing(rerankingPrompt, { timeout: 10000 });
      
      // Parse LLM scores
      let parsedScores;
      try {
        parsedScores = JSON.parse(llmScores.trim());
        if (!Array.isArray(parsedScores) || parsedScores.length !== scoredChunks.length) {
          throw new Error('Invalid score format');
        }
      } catch (parseError) {
        console.warn(`⚠️ Failed to parse LLM re-ranking scores: ${parseError.message}`);
        return scoredChunks;
      }

      // Apply LLM scores as enhancement to existing scores
      const enhancedChunks = scoredChunks.map((chunk, idx) => {
        const llmScore = Math.max(0, Math.min(1, parsedScores[idx] || chunk.finalScore));
        
        // Blend LLM score with existing composite score (70% LLM, 30% existing)
        const enhancedScore = (llmScore * 0.7) + (chunk.finalScore * 0.3);
        
        return {
          ...chunk,
          llmScore,
          finalScore: enhancedScore,
          individualScores: {
            ...chunk.individualScores,
            llmRelevance: llmScore
          }
        };
      });

      console.log(`✅ LLM re-ranking completed, enhanced ${enhancedChunks.length} chunks`);
      return enhancedChunks;

    } catch (error) {
      console.warn(`⚠️ LLM re-ranking failed: ${error.message}, using original scores`);
      return scoredChunks;
    }
  }

  /**
   * Apply cached re-ranking results to current chunks
   * @param {Array} chunks - Current chunks
   * @param {Object} cacheData - Cached re-ranking data
   * @returns {Array} Chunks with cached scores applied
   */
  applyCachedReRanking(chunks, cacheData) {
    const enhancedChunks = chunks.map(chunk => {
      const contentHash = this.hashContent(chunk.content);
      const cachedScore = cacheData.scores.find(s => s.contentHash === contentHash);
      
      if (cachedScore) {
        return {
          ...chunk,
          finalScore: cachedScore.finalScore,
          individualScores: cachedScore.individualScores,
          cached: true
        };
      }
      
      return chunk;
    });

    return enhancedChunks;
  }

  /**
   * Generate simple hash for content caching
   * @param {string} content - Content to hash
   * @returns {string} Hash string
   */
  hashContent(content) {
    let hash = 0;
    for (let i = 0; i < content.length; i++) {
      const char = content.charCodeAt(i);
      hash = ((hash << 5) - hash) + char;
      hash = hash & hash; // Convert to 32-bit integer
    }
    return Math.abs(hash).toString(36);
  }

  /**
   * Calculate multi-dimensional relevance scores for a chunk
   * @param {Object} chunk - Chunk with content and metadata
   * @param {string} question - Original question
   * @param {Array} allChunks - All chunks for diversity calculation
   * @returns {Object} Individual scores
   */
  calculateCompositeScore(chunk, question, allChunks) {
    return {
      semantic: chunk.similarity, // Original similarity score
      keyword: this.calculateKeywordScore(chunk.content, question),
      recency: this.calculateRecencyScore(chunk.metadata),
      authority: this.calculateAuthorityScore(chunk.metadata),
      diversity: this.calculateDiversityScore(chunk, allChunks),
      position: this.calculatePositionScore(chunk.metadata)
    };
  }

  /**
   * Calculate keyword matching score
   * @param {string} content - Chunk content
   * @param {string} question - Question text
   * @returns {number} Keyword score (0-1)
   */
  calculateKeywordScore(content, question) {
    const contentLower = content.toLowerCase();
    const questionLower = question.toLowerCase();

    // Extract keywords (words > 3 chars, not stop words)
    const questionWords = questionLower
      .split(/\W+/)
      .filter(word => word.length > 3)
      .filter(word => !this.isStopWord(word));

    if (questionWords.length === 0) return 0;

    // Count exact matches and partial matches
    let exactMatches = 0;
    let partialMatches = 0;

    questionWords.forEach(word => {
      if (contentLower.includes(word)) {
        exactMatches++;
      } else {
        // Check for partial matches (stemming-like)
        const partialMatch = questionWords.some(otherWord =>
          this.calculateLevenshteinDistance(word, otherWord) <= 2
        );
        if (partialMatch) partialMatches++;
      }
    });

    const totalMatches = exactMatches + (partialMatches * 0.5);
    return Math.min(totalMatches / questionWords.length, 1);
  }

  /**
   * Calculate recency score based on document age
   * @param {Object} metadata - Chunk metadata
   * @returns {number} Recency score (0-1)
   */
  calculateRecencyScore(metadata) {
    if (!metadata.uploadedAt) return 0.5; // Neutral score for missing data

    try {
      const uploadDate = new Date(metadata.uploadedAt);
      const now = new Date();
      const daysSinceUpload = (now - uploadDate) / (1000 * 60 * 60 * 24);

      // Prefer documents uploaded within last 30 days
      if (daysSinceUpload <= 30) return 1.0;
      if (daysSinceUpload <= 90) return 0.8;
      if (daysSinceUpload <= 365) return 0.6;

      return 0.3; // Older documents get lower score
    } catch (error) {
      return 0.5; // Neutral score on error
    }
  }

  /**
   * Calculate authority score based on metadata quality and document characteristics
   * @param {Object} metadata - Chunk metadata
   * @returns {number} Authority score (0-1)
   */
  calculateAuthorityScore(metadata) {
    let score = 0.5; // Base score

    // File size bonus (larger documents might be more comprehensive)
    if (metadata.fileSize) {
      if (metadata.fileSize > 1000000) score += 0.1; // > 1MB
      else if (metadata.fileSize > 100000) score += 0.05; // > 100KB
    }

    // Text length bonus (longer chunks might be more informative)
    if (metadata.textLength && metadata.textLength > 1000) {
      score += 0.1;
    }

    // Version bonus (later versions might be more current)
    if (metadata.version && metadata.version > 1) {
      score += 0.05;
    }

    // Language bonus (English content gets slight preference)
    if (metadata.language === 'en') {
      score += 0.05;
    }

    return Math.min(score, 1.0);
  }

  /**
   * Calculate diversity score to avoid redundant chunks
   * @param {Object} chunk - Current chunk
   * @param {Array} allChunks - All chunks in result set
   * @returns {number} Diversity score (0-1)
   */
  calculateDiversityScore(chunk, allChunks) {
    if (allChunks.length <= 1) return 1.0;

    let totalSimilarity = 0;
    let comparisonCount = 0;

    // Compare with other chunks from same document
    allChunks.forEach(otherChunk => {
      if (otherChunk !== chunk &&
          otherChunk.metadata.documentName === chunk.metadata.documentName) {
        const similarity = this.calculateTextSimilarity(chunk.content, otherChunk.content);
        totalSimilarity += similarity;
        comparisonCount++;
      }
    });

    if (comparisonCount === 0) return 1.0;

    const avgSimilarity = totalSimilarity / comparisonCount;

    // Lower similarity = higher diversity score
    return Math.max(0, 1 - avgSimilarity);
  }

  /**
   * Calculate position score (chunks earlier in document might be more important)
   * @param {Object} metadata - Chunk metadata
   * @returns {number} Position score (0-1)
   */
  calculatePositionScore(metadata) {
    if (!metadata.chunkIndex || !metadata.totalChunks) return 0.5;

    const position = metadata.chunkIndex / metadata.totalChunks;

    // Prefer chunks from the beginning of documents (0.0 = first chunk)
    if (position <= 0.2) return 1.0; // First 20%
    if (position <= 0.4) return 0.8; // Next 20%
    if (position <= 0.6) return 0.6; // Middle 20%

    return 0.4; // Later chunks get lower score
  }

  /**
   * Calculate weighted final score from individual scores
   * @param {Object} scores - Individual score components
   * @returns {number} Final weighted score
   */
  calculateWeightedScore(scores) {
    // Weights based on importance (sum = 1.0)
    const weights = {
      semantic: 0.35,    // Most important - original embedding similarity
      keyword: 0.25,     // Important - direct keyword matching
      recency: 0.15,     // Moderately important - newer content
      authority: 0.10,   // Less important - document quality
      diversity: 0.10,   // Less important - avoid redundancy
      position: 0.05     // Least important - chunk position
    };

    const finalScore = Object.entries(scores).reduce((total, [key, score]) => {
      return total + (score * weights[key]);
    }, 0);

    return Math.max(0, Math.min(1, finalScore));
  }

  /**
   * Calculate text similarity between two chunks (simple Jaccard similarity)
   * @param {string} text1 - First text
   * @param {string} text2 - Second text
   * @returns {number} Similarity score (0-1)
   */
  calculateTextSimilarity(text1, text2) {
    if (!text1 || !text2) return 0;

    const words1 = new Set(text1.toLowerCase().split(/\W+/).filter(word => word.length > 2));
    const words2 = new Set(text2.toLowerCase().split(/\W+/).filter(word => word.length > 2));

    const intersection = new Set([...words1].filter(word => words2.has(word)));
    const union = new Set([...words1, ...words2]);

    return intersection.size / union.size;
  }

  /**
   * Calculate Levenshtein distance for fuzzy matching
   * @param {string} str1 - First string
   * @param {string} str2 - Second string
   * @returns {number} Edit distance
   */
  calculateLevenshteinDistance(str1, str2) {
    const matrix = [];

    for (let i = 0; i <= str2.length; i++) {
      matrix[i] = [i];
    }

    for (let j = 0; j <= str1.length; j++) {
      matrix[0][j] = j;
    }

    for (let i = 1; i <= str2.length; i++) {
      for (let j = 1; j <= str1.length; j++) {
        if (str2.charAt(i - 1) === str1.charAt(j - 1)) {
          matrix[i][j] = matrix[i - 1][j - 1];
        } else {
          matrix[i][j] = Math.min(
            matrix[i - 1][j - 1] + 1, // substitution
            matrix[i][j - 1] + 1,     // insertion
            matrix[i - 1][j] + 1      // deletion
          );
        }
      }
    }

    return matrix[str2.length][str1.length];
  }

  /**
   * Analyze question type and determine response structure
   * @param {string} question - User's question
   * @returns {Object} Question analysis with type, complexity, and structure hints
   */
  analyzeQuestionType(question) {
    const questionLower = question.toLowerCase();

    // Question type classification
    const questionTypes = {
      definition: ['what is', 'what are', 'define', 'definition of', 'meaning of'],
      how_to: ['how to', 'how do', 'steps to', 'procedure', 'process'],
      comparison: ['difference between', 'compare', 'versus', 'vs', 'better than'],
      list_categories: ['types of', 'categories', 'kinds of', 'examples of', 'list'],
      why_explain: ['why', 'explain', 'reason', 'purpose', 'cause'],
      when_where: ['when', 'where', 'schedule', 'location'],
      analysis: ['analyze', 'evaluate', 'assess', 'review']
    };

    let primaryType = 'general';
    let complexity = 'basic';

    // Determine question type
    for (const [type, keywords] of Object.entries(questionTypes)) {
      if (keywords.some(keyword => questionLower.includes(keyword))) {
        primaryType = type;
        break;
      }
    }

    // Determine complexity
    if (questionLower.includes('detailed') || questionLower.includes('comprehensive') ||
        questionLower.includes('complete') || question.split(' ').length > 8) {
      complexity = 'detailed';
    } else if (questionLower.includes('brief') || questionLower.includes('quick')) {
      complexity = 'brief';
    }

    // Determine if structured response is needed
    const needsStructure = primaryType !== 'general' ||
                          questionLower.includes('overview') ||
                          questionLower.includes('summary');

    return {
      type: primaryType,
      complexity,
      needsStructure,
      keywords: this.extractKeywordsForAnalysis(question),
      estimatedSections: this.estimateResponseSections(primaryType, complexity)
    };
  }

  /**
   * Extract keywords specifically for answer analysis
   * @param {string} question - Question text
   * @returns {Array} Important keywords for content extraction
   */
  extractKeywordsForAnalysis(question) {
    const words = question.toLowerCase().split(/\W+/);
    return words.filter(word =>
      word.length > 3 &&
      !this.isStopWord(word) &&
      !['what', 'when', 'where', 'which', 'that', 'this', 'these', 'those', 'there', 'here'].includes(word)
    );
  }

  /**
   * Estimate how many sections the response should have
   * @param {string} questionType - Type of question
   * @param {string} complexity - Complexity level
   * @returns {number} Estimated number of sections
   */
  estimateResponseSections(questionType, complexity) {
    const baseSections = {
      definition: 3, // Definition, Types, Applications
      how_to: 4,     // Overview, Steps, Tips, Examples
      comparison: 4, // Introduction, Comparison Points, Analysis, Conclusion
      list_categories: 2, // Categories + Details
      why_explain: 3, // Explanation, Reasons, Examples
      when_where: 2, // Answer + Context
      analysis: 4,   // Overview, Analysis, Findings, Recommendations
      general: 2     // Basic answer + details
    };

    const baseCount = baseSections[questionType] || 2;
    return complexity === 'detailed' ? Math.min(baseCount + 1, 5) : Math.max(baseCount - 1, 2);
  }

  /**
   * Extract comprehensive answer components from chunks
   * @param {Array} relevantChunks - Relevant document chunks
   * @param {string} question - Original question
   * @param {Object} questionAnalysis - Question type analysis
   * @returns {Object} Structured answer components
   */


  /**
   * Extract main definition or core answer
   * @param {string} text - Combined text from chunks
   * @param {string} question - Original question
   * @returns {string} Main definition or answer
   */
  extractMainDefinition(text, question) {
    const sentences = text.split(/[.!?]+/).filter(s => s.trim().length > 10);
    const questionKeywords = this.extractKeywordsForAnalysis(question);

    // Find sentences with high keyword density
    const scoredSentences = sentences.map(sentence => {
      const sentenceLower = sentence.toLowerCase();
      const matches = questionKeywords.filter(keyword =>
        sentenceLower.includes(keyword.toLowerCase())
      );
      return {
        sentence: sentence.trim(),
        score: matches.length,
        length: sentence.length
      };
    }).filter(item => item.score > 0)
      .sort((a, b) => b.score - a.score || a.length - b.length);

    if (scoredSentences.length === 0) return null;

    // Return top 2-3 sentences for comprehensive answer
    return scoredSentences.slice(0, 3).map(item => item.sentence).join(" ");
  }

  /**
   * Extract categories, types, or classifications
   * @param {string} text - Combined text
   * @param {Object} questionAnalysis - Question analysis
   * @returns {Array} List of categories found
   */
  extractCategories(text, questionAnalysis) {
    const categories = [];
    const lines = text.split('\n').filter(line => line.trim().length > 5);

    // Look for numbered or bulleted lists
    const listPatterns = [
      /^\d+\./,           // 1. 2. 3.
      /^[a-zA-Z]\./,      // a. b. c.
      /^[•\-*]\s*/,      // • - *
      /^\(\d+\)/,        // (1) (2) (3)
      /^[A-Z]\./         // A. B. C.
    ];

    lines.forEach(line => {
      const trimmed = line.trim();
      if (listPatterns.some(pattern => pattern.test(trimmed))) {
        categories.push(trimmed.replace(/^[•\-*\d\w]\.\s*/, '').trim());
      }
    });

    // Also look for section headers that indicate categories
    const categoryKeywords = ['types', 'categories', 'kinds', 'classes', 'groups', 'classification'];
    lines.forEach(line => {
      const lowerLine = line.toLowerCase();
      if (categoryKeywords.some(keyword => lowerLine.includes(keyword)) &&
          line.length < 100) {
        categories.push(line.trim());
      }
    });

    return [...new Set(categories)]; // Remove duplicates
  }

  /**
   * Extract examples and illustrations
   * @param {string} text - Combined text
   * @param {Object} questionAnalysis - Question analysis
   * @returns {Array} Examples found in text
   */
  extractExamples(text, questionAnalysis) {
    const examples = [];
    const sentences = text.split(/[.!?]+/);

    sentences.forEach(sentence => {
      const trimmed = sentence.trim();
      if (trimmed.length > 20 && trimmed.length < 200) {
        const lowerSentence = trimmed.toLowerCase();

        // Look for example indicators
        if (lowerSentence.includes('example') ||
            lowerSentence.includes('such as') ||
            lowerSentence.includes('like') ||
            lowerSentence.includes('including') ||
            lowerSentence.includes('e.g.') ||
            lowerSentence.includes('for instance')) {
          examples.push(trimmed);
        }
      }
    });

    return examples.slice(0, 5); // Limit examples
  }

  /**
   * Extract applications or use cases
   * @param {string} text - Combined text
   * @param {Object} questionAnalysis - Question analysis
   * @returns {Array} Applications found
   */
  extractApplications(text, questionAnalysis) {
    const applications = [];
    const sentences = text.split(/[.!?]+/);

    const applicationKeywords = [
      'used for', 'applied in', 'useful for', 'helps with', 'employed in',
      'utilized for', 'beneficial for', 'effective for', 'suitable for',
      'appropriate for', 'designed for', 'intended for'
    ];

    sentences.forEach(sentence => {
      const trimmed = sentence.trim();
      const lowerSentence = trimmed.toLowerCase();

      if (applicationKeywords.some(keyword => lowerSentence.includes(keyword))) {
        applications.push(trimmed);
      }
    });

    return applications.slice(0, 4);
  }

  /**
   * Extract key points and important information
   * @param {string} text - Combined text
   * @param {string} question - Original question
   * @param {Object} questionAnalysis - Question analysis
   * @returns {Array} Key points
   */
  extractKeyPoints(text, question, questionAnalysis) {
    const keyPoints = [];
    const sentences = text.split(/[.!?]+/).filter(s => s.trim().length > 15);

    const questionKeywords = this.extractKeywordsForAnalysis(question);

    sentences.forEach(sentence => {
      const trimmed = sentence.trim();
      const lowerSentence = trimmed.toLowerCase();

      // Check relevance to question
      const matches = questionKeywords.filter(keyword =>
        lowerSentence.includes(keyword.toLowerCase())
      );

      if (matches.length > 0) {
        keyPoints.push({
          point: trimmed,
          relevance: matches.length,
          length: trimmed.length
        });
      }
    });

    // Sort by relevance and return top points
    return keyPoints
      .sort((a, b) => b.relevance - a.relevance)
      .slice(0, 8)
      .map(item => item.point);
  }

  /**
   * Extract supporting details from metadata and chunks
   * @param {Array} relevantChunks - Relevant chunks with metadata
   * @param {Object} questionAnalysis - Question analysis
   * @returns {Object} Supporting details and context
   */
  extractSupportingDetails(relevantChunks, questionAnalysis) {
    const details = {
      sources: relevantChunks.length,
      topDocuments: this.getTopDocuments(relevantChunks),
      confidence: this.calculateAverageConfidence(relevantChunks),
      topics: this.extractTopicsFromChunks(relevantChunks)
    };

    return details;
  }

  /**
   * Get most relevant document names
   * @param {Array} chunks - Relevant chunks
   * @returns {Array} Top document names
   */
  getTopDocuments(chunks) {
    const docCount = {};
    chunks.forEach(chunk => {
      const docName = chunk.metadata.documentName || 'Unknown';
      docCount[docName] = (docCount[docName] || 0) + 1;
    });

    return Object.entries(docCount)
      .sort(([, a], [, b]) => b - a)
      .slice(0, 3)
      .map(([name]) => name);
  }

  /**
   * Calculate average confidence from chunks
   * @param {Array} chunks - Relevant chunks
   * @returns {number} Average confidence
   */
  calculateAverageConfidence(chunks) {
    if (chunks.length === 0) return 0;

    const totalConfidence = chunks.reduce((sum, chunk) => {
      return sum + (chunk.finalScore || chunk.similarity || 0);
    }, 0);

    return totalConfidence / chunks.length;
  }

  /**
   * Extract main topics from chunks
   * @param {Array} chunks - Relevant chunks
   * @returns {Array} Main topics identified
   */
  extractTopicsFromChunks(chunks) {
    const topics = new Set();

    chunks.forEach(chunk => {
      // Extract potential topics from chunk content (simple approach)
      const words = chunk.content.toLowerCase().split(/\W+/).filter(word =>
        word.length > 4 && !this.isStopWord(word)
      );

      // Add words that appear frequently as potential topics
      words.forEach(word => {
        if (words.filter(w => w === word).length > 1) {
          topics.add(word);
        }
      });
    });

    return Array.from(topics).slice(0, 5);
  }

  /**
   * Generate conclusion based on question analysis
   * @param {Object} questionAnalysis - Question analysis
   * @returns {string} Generated conclusion
   */
  generateConclusion(questionAnalysis) {
    const conclusions = {
      definition: "This comprehensive overview provides a clear understanding of the topic and its various aspects.",
      how_to: "Following these steps and best practices will help you achieve the desired results effectively.",
      comparison: "Each option has its strengths and is suitable for different scenarios and requirements.",
      list_categories: "These categories provide a comprehensive framework for understanding the different aspects and applications.",
      analysis: "This analysis offers valuable insights for making informed decisions and taking appropriate actions.",
      general: "This information provides a solid foundation for understanding and working with the topic."
    };

    return conclusions[questionAnalysis.type] || conclusions.general;
  }

  /**
   * Build structured answer based on components and question type
   * @param {string} question - Original question
   * @param {Object} components - Answer components
   * @param {Object} questionAnalysis - Question analysis
   * @returns {string} Structured answer
   */
  buildStructuredAnswer(question, components, questionAnalysis) {
    const sections = [];

    // Title/Header - always include this
    const title = this.generateAnswerTitle(question, questionAnalysis);
    if (title) {
      sections.push(`🔍 ${title}`);
    }

    // Main definition/introduction
    if (components.mainDefinition && components.mainDefinition.trim().length > 0) {
      sections.push(`📖 **Definition & Purpose**\n${components.mainDefinition.trim()}`);
    }

    // Categories/Types section
    if (components.categories && components.categories.length > 0) {
      const validCategories = components.categories.filter(cat => cat && cat.trim().length > 0);
      if (validCategories.length > 0) {
        const categoryTitle = this.getCategoriesTitle(questionAnalysis) || "Key Categories";
        sections.push(`🔸 **${categoryTitle}**\n${
          validCategories.map((cat, i) => `${i + 1}. ${cat.trim()}`).join('\n')
        }`);
      }
    }

    // Key points section
    if (components.keyPoints && components.keyPoints.length > 0) {
      const validKeyPoints = components.keyPoints.filter(point => point && point.trim().length > 0);
      if (validKeyPoints.length > 0) {
        sections.push(`📋 **Key Points**\n${
          validKeyPoints.map(point => `• ${point.trim()}`).join('\n')
        }`);
      }
    }

    // Examples section
    if (components.examples && components.examples.length > 0) {
      const validExamples = components.examples.filter(example => example && example.trim().length > 0);
      if (validExamples.length > 0) {
        sections.push(`💡 **Examples**\n${
          validExamples.map(example => `• ${example.trim()}`).join('\n')
        }`);
      }
    }

    // Applications section
    if (components.applications && components.applications.length > 0) {
      const validApplications = components.applications.filter(app => app && app.trim().length > 0);
      if (validApplications.length > 0) {
        sections.push(`🎯 **Applications**\n${
          validApplications.map(app => `• ${app.trim()}`).join('\n')
        }`);
      }
    }

    // Conclusion
    if (components.conclusion && components.conclusion.trim().length > 0) {
      sections.push(`🔹 **Conclusion**\n${components.conclusion.trim()}`);
    }

    // Add source information
    if (components.supportingDetails && components.supportingDetails.sources > 0) {
      sections.push(`\n📚 *Information sourced from ${components.supportingDetails.sources} relevant sections across ${components.supportingDetails.topDocuments.length} documents*`);
    }

    // Ensure we have at least a basic response
    if (sections.length === 0) {
      return `🔍 ${title || "Information Found"}\n\nI found relevant information in the documents but had trouble organizing it into a structured format.`;
    }

    return sections.join('\n\n');
  }

  /**
   * Generate appropriate title for the answer
   * @param {string} question - Original question
   * @param {Object} questionAnalysis - Question analysis
   * @returns {string} Answer title
   */
  generateAnswerTitle(question, questionAnalysis) {
    const titles = {
      definition: "Complete Definition and Overview",
      how_to: "Step-by-Step Guide and Instructions",
      comparison: "Detailed Comparison and Analysis",
      list_categories: "Comprehensive Categories and Types",
      why_explain: "Detailed Explanation and Analysis",
      when_where: "Complete Information and Context",
      analysis: "In-Depth Analysis and Insights",
      general: "Comprehensive Answer and Information"
    };

    return titles[questionAnalysis.type] || titles.general;
  }

  /**
   * Get appropriate title for categories section
   * @param {Object} questionAnalysis - Question analysis
   * @returns {string} Categories section title
   */
  getCategoriesTitle(questionAnalysis) {
    const titles = {
      definition: "Major Categories and Types",
      how_to: "Step-by-Step Process",
      comparison: "Comparison Criteria",
      list_categories: "Available Categories",
      analysis: "Analysis Framework",
      general: "Key Categories"
    };

    return titles[questionAnalysis.type] || titles.general;
  }

  /**
   * Smart truncation that preserves section structure
   * @param {string} answer - Full answer
   * @param {number} maxLength - Maximum length
   * @returns {string} Truncated but structured answer
   */
  smartTruncateAnswer(answer, maxLength) {
    if (answer.length <= maxLength) return answer;

    const sections = answer.split('\n\n');
    let result = '';
    let currentLength = 0;

    for (const section of sections) {
      if (currentLength + section.length + 2 > maxLength) {
        // If adding this section would exceed limit, truncate it
        const remainingSpace = maxLength - currentLength - 3;
        if (remainingSpace > 20) {
          result += section.substring(0, remainingSpace) + '...';
        }
        break;
      }

      result += (result ? '\n\n' : '') + section;
      currentLength = result.length;
    }

    return result;
  }





  /**
   * Perform mixed retrieval combining multiple search strategies
   * @param {number[]} questionEmbedding - Question embedding vector
   * @param {string} originalQuestion - Original question text
   * @returns {Object} Combined search results from multiple strategies
   */
  async performMixedRetrieval(questionEmbedding, originalQuestion, tenant = null) {
    const retrievalPromises = [
      // 1. Semantic search (existing)
      (tenant && this.vectorStore.searchByTenant ? this.vectorStore.searchByTenant(questionEmbedding, this.maxResults * 2, tenant) : this.vectorStore.search(questionEmbedding, this.maxResults * 2)).then(results => ({
        type: 'semantic',
        results,
        weight: 0.4
      })),

      // 2. HyDE (Hypothetical Document Embeddings) search
      this.performHyDESearch(originalQuestion).then(results => ({
        type: 'hyde',
        results,
        weight: 0.3
      })),

      // 3. Keyword search
      this.performKeywordSearch(originalQuestion).then(results => ({
        type: 'keyword',
        results,
        weight: 0.2
      })),

      // 4. Metadata-filtered search
      this.performMetadataSearch(questionEmbedding, originalQuestion, tenant).then(results => ({
        type: 'metadata',
        results,
        weight: 0.1
      }))
    ];

    try {
      const retrievalResults = await Promise.all(retrievalPromises);
      console.log(`🔄 Mixed retrieval completed: ${retrievalResults.map(r => `${r.type}(${r.results.documents?.[0]?.length || 0})`).join(', ')}`);

      // Combine results using Reciprocal Rank Fusion (RRF)
      const combinedResults = this.applyReciprocalRankFusion(retrievalResults);

      return combinedResults;
    } catch (error) {
      console.warn(`⚠️ Mixed retrieval partially failed, falling back to semantic search: ${error.message}`);
      // Fallback to semantic search only
      const semanticResults = tenant && this.vectorStore.searchByTenant
        ? await this.vectorStore.searchByTenant(questionEmbedding, this.maxResults, tenant)
        : await this.vectorStore.search(questionEmbedding, this.maxResults);
      return {
        documents: semanticResults.documents || [[]],
        distances: semanticResults.distances || [[]],
        metadatas: semanticResults.metadatas || [[]],
        ids: semanticResults.ids || [[]]
      };
    }
  }

  /**
   * Perform HyDE (Hypothetical Document Embeddings) search
   * @param {string} question - Question text
   * @returns {Promise<Object>} HyDE search results
   */
  async performHyDESearch(question) {
    try {
      // Disable HyDE in production to save API quota - it's expensive and not always necessary
      if (process.env.NODE_ENV === 'production') {
        console.log("🔄 HyDE disabled in production to save API quota, using semantic search only");
        return { documents: [[]], distances: [[]], metadatas: [[]], ids: [[]] };
      }

      // Check if LLM is available for HyDE
      if (!this.langChainManager || !this.langChainManager.useModelTiering) {
        console.log("⚠️ HyDE requires LLM with model tiering, falling back to semantic search");
        return { documents: [[]], distances: [[]], metadatas: [[]], ids: [[]] };
      }

      console.log(`🔮 Generating hypothetical document for question: "${question.substring(0, 50)}..."`);
      
      // Generate hypothetical document using preprocessing model
      const hydePrompt = `Generate a hypothetical document that would contain the answer to this question. Write it as if you were creating a comprehensive document that answers the question thoroughly.

Question: ${question}

Generate a hypothetical document that would contain the answer. Write it in a natural, informative style as if it were part of a larger document. Include relevant details, examples, and context that would help answer the question.

Hypothetical Document:`;

      const hypotheticalDocument = await this.langChainManager.generatePreprocessing(hydePrompt, { timeout: 15000 });
      
      if (!hypotheticalDocument || hypotheticalDocument.trim().length < 50) {
        console.warn("⚠️ HyDE generated empty or too short document, falling back to semantic search");
        return { documents: [[]], distances: [[]], metadatas: [[]], ids: [[]] };
      }

      console.log(`✅ HyDE document generated (${hypotheticalDocument.length} chars), creating embedding...`);
      
      // Generate embedding for the hypothetical document
      const hydeEmbedding = await this.embeddingService.generateSingleEmbedding(hypotheticalDocument);
      
      // Search using the hypothetical document embedding
      const hydeResults = tenant && this.vectorStore.searchByTenant
        ? await this.vectorStore.searchByTenant(hydeEmbedding, this.maxResults * 2, tenant)
        : await this.vectorStore.search(hydeEmbedding, this.maxResults * 2);
      
      console.log(`🔮 HyDE search completed: ${hydeResults.documents?.[0]?.length || 0} results`);
      
      return hydeResults;
      
    } catch (error) {
      console.warn(`⚠️ HyDE search failed: ${error.message}, falling back to semantic search`);
      return { documents: [[]], distances: [[]], metadatas: [[]], ids: [[]] };
    }
  }

  /**
   * Perform keyword-based search
   * @param {string} question - Question text
   * @returns {Promise<Object>} Keyword search results
   */
  async performKeywordSearch(question) {
    try {
      // Extract keywords from question
      const keywords = this.extractKeywords(question);

      if (keywords.length === 0) {
        return { documents: [[]], distances: [[]], metadatas: [[]], ids: [[]] };
      }

      // Search for each keyword and combine results
      const keywordPromises = keywords.map(keyword =>
        tenant && this.vectorStore.searchDocumentsByTenant
          ? this.vectorStore.searchDocumentsByTenant(keyword, tenant)
          : this.vectorStore.searchDocuments(keyword)
      );

      const keywordResults = await Promise.all(keywordPromises);

      // Flatten and deduplicate results
      const allResults = keywordResults.flat();
      const uniqueResults = this.deduplicateSearchResults(allResults);

      // Convert to vector store format for consistency
      return this.convertToVectorStoreFormat(uniqueResults);
    } catch (error) {
      console.warn(`⚠️ Keyword search failed: ${error.message}`);
      return { documents: [[]], distances: [[]], metadatas: [[]], ids: [[]] };
    }
  }

  /**
   * Perform metadata-filtered search
   * @param {number[]} questionEmbedding - Question embedding
   * @param {string} question - Question text
   * @returns {Promise<Object>} Metadata-filtered search results
   */
  async performMetadataSearch(questionEmbedding, question, tenant = null) {
    try {
      // Determine filters based on question analysis
      const filters = this.analyzeQuestionForFilters(question);

      // Perform filtered search
      const filteredResults = tenant && this.vectorStore.searchByTenant
        ? await this.vectorStore.searchByTenant(questionEmbedding, this.maxResults, tenant, filters)
        : await this.vectorStore.searchWithFilters(questionEmbedding, filters);

      // Convert to vector store format
      return this.convertToVectorStoreFormat(filteredResults);
    } catch (error) {
      console.warn(`⚠️ Metadata search failed: ${error.message}`);
      return { documents: [[]], distances: [[]], metadatas: [[]], ids: [[]] };
    }
  }

  /**
   * Extract keywords from question for keyword search
   * @param {string} question - Question text
   * @returns {string[]} Array of keywords
   */
  extractKeywords(question) {
    const words = question.toLowerCase().split(/\W+/);

    // Filter out stop words and short words
    const keywords = words.filter(word =>
      word.length > 3 &&
      !this.isStopWord(word) &&
      !['what', 'when', 'where', 'which', 'that', 'this', 'these', 'those'].includes(word)
    );

    // Return top keywords (limit to prevent too many searches)
    return keywords.slice(0, 3);
  }

  /**
   * Analyze question to determine appropriate metadata filters
   * @param {string} question - Question text
   * @returns {Object} Filter criteria
   */
  analyzeQuestionForFilters(question) {
    const questionLower = question.toLowerCase();
    const filters = {};

    // File type filters
    if (questionLower.includes('pdf') || questionLower.includes('document')) {
      filters.fileType = 'pdf';
    } else if (questionLower.includes('code') || questionLower.includes('script')) {
      filters.fileType = 'txt'; // Assuming code files are text
    }

    // Language filters
    if (questionLower.includes('english') || questionLower.includes('translate')) {
      filters.language = 'en';
    }

    // Recency filters
    if (questionLower.includes('recent') || questionLower.includes('latest') || questionLower.includes('new')) {
      // Prefer documents from last 30 days
      const thirtyDaysAgo = new Date();
      thirtyDaysAgo.setDate(thirtyDaysAgo.getDate() - 30);
      filters.minUploadDate = thirtyDaysAgo.toISOString();
    }

    // Size filters (for technical questions, prefer larger documents)
    if (questionLower.includes('detailed') || questionLower.includes('comprehensive')) {
      filters.minFileSize = 50000; // 50KB minimum
    }

    return filters;
  }

  /**
   * Apply Reciprocal Rank Fusion (RRF) to combine multiple retrieval results
   * @param {Array} retrievalResults - Array of retrieval result objects
   * @returns {Object} Combined results
   */
  applyReciprocalRankFusion(retrievalResults) {
    const k = 60; // RRF parameter (commonly 60)
    const documentScores = new Map();

    // Process each retrieval method
    retrievalResults.forEach(({ results, weight }) => {
      if (!results.documents || !results.documents[0]) return;

      results.documents[0].forEach((doc, rank) => {
        if (!doc) return;

        const docId = results.ids?.[0]?.[rank] || `doc_${rank}`;
        const currentScore = documentScores.get(docId) || 0;
        const rrfScore = weight * (1 / (k + rank + 1));

        documentScores.set(docId, currentScore + rrfScore);
      });
    });

    // Sort by combined RRF score
    const sortedDocs = Array.from(documentScores.entries())
      .sort(([, scoreA], [, scoreB]) => scoreB - scoreA)
      .slice(0, this.maxResults);

    // Reconstruct results in vector store format
    const combinedResults = {
      documents: [[]],
      distances: [[]],
      metadatas: [[]],
      ids: [[]]
    };

    // Find original document data from the retrieval results
    sortedDocs.forEach(([docId, score]) => {
      // Find this document in the original results
      for (const { results } of retrievalResults) {
        if (!results.documents?.[0] || !results.ids?.[0]) continue;

        const docIndex = results.ids[0].findIndex(id => id === docId);
        if (docIndex !== -1) {
          combinedResults.documents[0].push(results.documents[0][docIndex]);
          combinedResults.distances[0].push(results.distances?.[0]?.[docIndex] || 1);
          combinedResults.metadatas[0].push(results.metadatas?.[0]?.[docIndex] || {});
          combinedResults.ids[0].push(docId);
          break;
        }
      }
    });

    return combinedResults;
  }

  /**
   * Remove duplicate results from keyword search
   * @param {Array} results - Search results array
   * @returns {Array} Deduplicated results
   */
  deduplicateSearchResults(results) {
    const seen = new Set();
    return results.filter(result => {
      const key = `${result.documentName || 'unknown'}_${result.chunkIndex || 0}`;
      if (seen.has(key)) return false;
      seen.add(key);
      return true;
    });
  }

  /**
   * Convert search results to vector store format for consistency
   * @param {Array|Object} results - Search results (can be array or vector store format)
   * @returns {Object} Vector store format results
   */
  convertToVectorStoreFormat(results) {
    // Handle empty/null results
    if (!results) {
      return { documents: [[]], distances: [[]], metadatas: [[]], ids: [[]] };
    }

    // If results is already in vector store format (has documents, distances, metadatas, ids)
    if (results.documents && results.distances && results.metadatas && results.ids) {
      return results;
    }

    // Handle array of results (from keyword search, etc.)
    if (Array.isArray(results)) {
      if (results.length === 0) {
        return { documents: [[]], distances: [[]], metadatas: [[]], ids: [[]] };
      }

      return {
        documents: [results.map(r => r.contentPreview || r.content || '')],
        distances: [results.map(() => 0.5)], // Default distance for non-semantic results
        metadatas: [results.map(r => ({
          documentName: r.documentName || 'unknown',
          chunkIndex: r.chunkIndex || 0,
          fileType: r.fileType || 'unknown',
          fileSize: r.fileSize || 0,
          version: r.version || 1,
          uploadedAt: r.uploadedAt || null
        }))],
        ids: [results.map((r, idx) => r.id || `mixed_${idx}`)]
      };
    }

    // Fallback for unexpected format
    console.warn('⚠️ Unexpected results format in convertToVectorStoreFormat:', typeof results);
    return { documents: [[]], distances: [[]], metadatas: [[]], ids: [[]] };
  }

  /**
   * Phase 2: LLM-based re-ranking of parent chunks using Gemini 1.5 Flash
   * @param {Array} parentChunks - List of parent chunks to re-rank
   * @param {string} question - User's original question
   * @returns {Array} Re-ranked chunks sorted by relevance score (descending)
   */
  async _llmReRank(parentChunks, question) {
    try {
      // Disable LLM re-ranking in production to save API quota - it's expensive and not always necessary
      if (process.env.NODE_ENV === 'production') {
        console.log(`🔄 LLM re-ranking disabled in production to save API quota, using original order`);
        return parentChunks;
      }

      console.log(`🧠 Phase 2: LLM re-ranking ${parentChunks.length} parent chunks...`);

      if (!this.langChainManager || !this.langChainManager.useModelTiering) {
        console.warn('⚠️ LLM not available for re-ranking, returning original order');
        return parentChunks;
      }

      if (parentChunks.length === 0) {
        return parentChunks;
      }

      // Create scoring prompts for each chunk in parallel
      const scoringPromises = parentChunks.map(async (chunk, index) => {
        try {
          const scoringPrompt = `You are a relevance scoring specialist. Rate how relevant this document chunk is to answering the user's question on a scale of 1-10.

USER QUESTION: ${question}

DOCUMENT CHUNK:
${chunk.content.substring(0, 1000)}${chunk.content.length > 1000 ? '...' : ''}

SCORING CRITERIA:
- 10: Directly answers the question with specific, relevant information
- 8-9: Contains highly relevant information that significantly helps answer the question
- 6-7: Contains moderately relevant information that partially helps answer the question
- 4-5: Contains some relevant information but limited usefulness
- 1-3: Contains minimal or no relevant information for answering the question

Return ONLY a single number from 1-10 representing the relevance score.`;

          const score = await this.langChainManager.generatePreprocessing(scoringPrompt, { timeout: 10000 });
          
          // Parse the score - handle various response formats
          let parsedScore = 5; // Default neutral score
          
          if (score) {
            const scoreMatch = score.match(/\b([1-9]|10)\b/);
            if (scoreMatch) {
              parsedScore = parseInt(scoreMatch[1]);
            }
          }

          console.log(`📊 Chunk ${index + 1} scored: ${parsedScore}/10`);
          
          return {
            ...chunk,
            llmScore: parsedScore,
            originalIndex: index
          };
        } catch (error) {
          console.warn(`⚠️ Failed to score chunk ${index + 1}: ${error.message}`);
          return {
            ...chunk,
            llmScore: 5, // Default neutral score on error
            originalIndex: index
          };
        }
      });

      // Execute all scoring calls in parallel
      const scoredChunks = await Promise.all(scoringPromises);
      
      // Sort chunks by LLM score in descending order
      const reRankedChunks = scoredChunks.sort((a, b) => b.llmScore - a.llmScore);
      
      console.log(`✅ LLM re-ranking complete. Top scores: ${reRankedChunks.slice(0, 3).map(c => `${c.llmScore}/10`).join(', ')}`);
      
      return reRankedChunks;
      
    } catch (error) {
      console.error('❌ LLM re-ranking failed:', error.message);
      console.log('🔄 Returning original chunk order');
      return parentChunks;
    }
  }

  /**
   * Phase 3: Build narrative context using linked list metadata
   * Takes the top-ranked chunk and fetches its adjacent chunks to create richer context
   * @param {Array} reRankedChunks - Array of re-ranked chunks (top chunk is first)
   * @param {string} question - Original question
   * @returns {Object} Enhanced context with narrative flow
   */
  async _buildNarrativeContext(reRankedChunks, question, tenant = null) {
    try {
      if (!reRankedChunks || reRankedChunks.length === 0) {
        console.log('⚠️ No chunks available for narrative context building');
        return {
          primaryChunk: null,
          previousChunk: null,
          nextChunk: null,
          narrativeContext: '',
          contextMetadata: {
            narrativeEnabled: false,
            reason: 'no_chunks_available'
          }
        };
      }

      const topChunk = reRankedChunks[0];
      console.log(`🔗 Phase 3: Building narrative context for top chunk: ${topChunk.id || 'unknown'}`);

      // Check if the chunk has linked list metadata
      if (!topChunk.metadata || !topChunk.metadata.linked_list_enabled) {
        console.log('⚠️ Top chunk does not have linked list metadata, skipping narrative context');
        return {
          primaryChunk: topChunk,
          previousChunk: null,
          nextChunk: null,
          narrativeContext: topChunk.content,
          contextMetadata: {
            narrativeEnabled: false,
            reason: 'no_linked_list_metadata',
            chunkId: topChunk.id
          }
        };
      }

      let previousChunk = null;
      let nextChunk = null;
      let narrativeContext = topChunk.content;

      // Fetch previous chunk if available
      if (topChunk.metadata.previous_chunk_id) {
        try {
          console.log(`🔍 Fetching previous chunk: ${topChunk.metadata.previous_chunk_id}`);
          previousChunk = await this._fetchChunkById(topChunk.metadata.previous_chunk_id, tenant);
          
          if (previousChunk) {
            console.log(`✅ Retrieved previous chunk: ${previousChunk.id} (${previousChunk.content.length} chars)`);
            // Prepend previous chunk content with separator
            narrativeContext = `[Previous Context]\n${previousChunk.content}\n\n[Main Context]\n${narrativeContext}`;
          } else {
            console.log(`⚠️ Previous chunk not found: ${topChunk.metadata.previous_chunk_id}`);
          }
        } catch (error) {
          console.warn(`⚠️ Failed to fetch previous chunk: ${error.message}`);
        }
      }

      // Fetch next chunk if available
      if (topChunk.metadata.next_chunk_id) {
        try {
          console.log(`🔍 Fetching next chunk: ${topChunk.metadata.next_chunk_id}`);
          nextChunk = await this._fetchChunkById(topChunk.metadata.next_chunk_id, tenant);
          
          if (nextChunk) {
            console.log(`✅ Retrieved next chunk: ${nextChunk.id} (${nextChunk.content.length} chars)`);
            // Append next chunk content with separator
            narrativeContext += `\n\n[Following Context]\n${nextChunk.content}`;
          } else {
            console.log(`⚠️ Next chunk not found: ${topChunk.metadata.next_chunk_id}`);
          }
        } catch (error) {
          console.warn(`⚠️ Failed to fetch next chunk: ${error.message}`);
        }
      }

      // Calculate context statistics
      const contextStats = {
        primaryChunkLength: topChunk.content.length,
        previousChunkLength: previousChunk ? previousChunk.content.length : 0,
        nextChunkLength: nextChunk ? nextChunk.content.length : 0,
        totalContextLength: narrativeContext.length,
        contextExpansionRatio: narrativeContext.length / topChunk.content.length
      };

      console.log(`📊 Narrative context built: ${contextStats.totalContextLength} chars (${contextStats.contextExpansionRatio.toFixed(2)}x expansion)`);

      return {
        primaryChunk: topChunk,
        previousChunk,
        nextChunk,
        narrativeContext,
        contextMetadata: {
          narrativeEnabled: true,
          chunksRetrieved: [previousChunk, nextChunk].filter(Boolean).length,
          contextStats,
          linkedListMetadata: {
            previousChunkId: topChunk.metadata.previous_chunk_id,
            nextChunkId: topChunk.metadata.next_chunk_id,
            positionInDocument: topChunk.metadata.position_in_document,
            totalChunksInDocument: topChunk.metadata.total_chunks_in_document
          }
        }
      };

    } catch (error) {
      console.error('❌ Failed to build narrative context:', error.message);
      
      // Return fallback with just the primary chunk
      return {
        primaryChunk: reRankedChunks[0] || null,
        previousChunk: null,
        nextChunk: null,
        narrativeContext: reRankedChunks[0]?.content || '',
        contextMetadata: {
          narrativeEnabled: false,
          reason: 'error',
          error: error.message
        }
      };
    }
  }

  /**
   * Helper method to fetch a chunk by its ID from DocumentStore
   * @param {string} chunkId - The chunk ID to fetch
   * @param {Object} tenant - Tenant information for isolation
   * @returns {Object|null} The chunk object or null if not found
   */
  async _fetchChunkById(chunkId, tenant = null) {
    try {
      if (!chunkId || typeof chunkId !== 'string') {
        return null;
      }

      // Try to fetch from DocumentStore first (for parent chunks)
      if (this.documentStore) {
<<<<<<< HEAD
        const parentChunk = await this.documentStore.getParentChunk(chunkId);
=======
        const parentChunk = this.documentStore.getParentChunk(chunkId, tenant);
>>>>>>> 8db01b25
        if (parentChunk) {
          return {
            id: chunkId,
            content: parentChunk.content,
            metadata: parentChunk.metadata
          };
        }
      }

      // For child chunks or if not found in DocumentStore, 
      // we would need to implement a child chunk store or search mechanism
      // For now, return null to indicate chunk not found
      console.log(`⚠️ Chunk ${chunkId} not found in DocumentStore`);
      return null;

    } catch (error) {
      console.error(`❌ Error fetching chunk ${chunkId}:`, error.message);
      return null;
    }
  }

  /**
   * Phase 1: Perform hierarchical retrieval using child chunks to find parent chunks
   * @param {Object} searchResults - Results from vector search (child chunks)
   * @param {string} question - Original question
   * @param {Object} tenant - Tenant information for isolation
   * @returns {Array} Parent chunks retrieved via DocumentStore
   */
  async performHierarchicalRetrieval(searchResults, question, tenant = null) {
    try {
      console.log('🔗 Phase 1: Performing hierarchical retrieval...');
      
      if (!this.documentStore) {
        console.warn('⚠️ DocumentStore not available, falling back to child chunks');
        return await this.processMixedSearchResults(searchResults, question);
      }

      if (!searchResults.documents || !searchResults.documents[0]) {
        console.log('⚠️ No child chunks found for hierarchical retrieval');
        return [];
      }

      const childChunks = searchResults.documents[0];
      const childMetadatas = searchResults.metadatas?.[0] || [];
      const childDistances = searchResults.distances?.[0] || [];

      console.log(`📋 Found ${childChunks.length} child chunks, extracting parent_ids...`);

      // Extract unique parent_ids from child chunk metadata
      const parentIds = new Set();
      const childToParentMap = new Map(); // Map child index to parent_id for tracking

      childMetadatas.forEach((metadata, index) => {
        const parentId = metadata.parent_id;
        if (parentId) {
          parentIds.add(parentId);
          childToParentMap.set(index, parentId);
          console.log(`🔗 Child chunk ${index} → Parent ${parentId}`);
        } else {
          console.warn(`⚠️ Child chunk ${index} missing parent_id`);
        }
      });

      if (parentIds.size === 0) {
        console.warn('⚠️ No parent_ids found in child chunks, falling back to child chunks');
        return await this.processMixedSearchResults(searchResults, question);
      }

      console.log(`📦 Retrieving ${parentIds.size} unique parent chunks from DocumentStore...`);

      // Fetch parent chunks from DocumentStore
      const parentChunks = [];
      const parentIdArray = Array.from(parentIds);

      for (const parentId of parentIdArray) {
        try {
<<<<<<< HEAD
          const parentChunk = await this.documentStore.getParentChunk(parentId);
=======
          const parentChunk = this.documentStore.getParentChunk(parentId, tenant);
>>>>>>> 8db01b25
          if (parentChunk) {
            parentChunks.push({
              content: parentChunk.content,
              metadata: {
                ...parentChunk.metadata,
                parentId: parentId,
                retrievalMethod: 'hierarchical',
                childChunksCount: Array.from(childToParentMap.values()).filter(id => id === parentId).length
              }
            });
            console.log(`✅ Retrieved parent chunk ${parentId}: ${parentChunk.content.length} chars`);
          } else {
            console.warn(`⚠️ Parent chunk ${parentId} not found in DocumentStore`);
          }
        } catch (error) {
          console.error(`❌ Error retrieving parent chunk ${parentId}:`, error.message);
        }
      }

      if (parentChunks.length === 0) {
        console.warn('⚠️ No parent chunks retrieved, falling back to child chunks');
        return await this.processMixedSearchResults(searchResults, question);
      }

      console.log(`✅ Hierarchical retrieval complete: ${parentChunks.length} parent chunks retrieved`);
      
      // Sort parent chunks by relevance (based on number of child chunks that pointed to them)
      parentChunks.sort((a, b) => b.metadata.childChunksCount - a.metadata.childChunksCount);

      return parentChunks;

    } catch (error) {
      console.error('❌ Hierarchical retrieval failed:', error.message);
      console.log('🔄 Falling back to child chunk processing...');
      return await this.processMixedSearchResults(searchResults, question);
    }
  }

  /**
   * Process mixed search results (replacement for processSearchResults)
   * @param {Object} searchResults - Combined search results
   * @param {string} question - Original question
   * @returns {Array} Filtered and re-ranked relevant chunks
   */
  async processMixedSearchResults(searchResults, question) {
    if (!searchResults.documents || !searchResults.documents[0]) {
      return [];
    }

    const chunks = searchResults.documents[0];
    const distances = searchResults.distances?.[0] || [];
    const metadatas = searchResults.metadatas?.[0] || [];

    // Filter chunks based on similarity threshold and question relevance
    const relevantChunks = [];

    for (let i = 0; i < chunks.length; i++) {
      const chunk = chunks[i];
      const distance = distances[i] || 1;
      const similarity = 1 - distance; // Convert distance to similarity

      // For production fallback (when hierarchical retrieval fails), be very lenient
      // Accept all chunks with reasonable distance, skip only very poor matches
      if (distance > 5.0) { // Much more lenient threshold
        continue;
      }

      // For fallback mode, skip strict relevance check or make it very lenient
      const isRelevant = this.isChunkRelevantToQuestion(chunk, question) || distance < 2.0;

      if (isRelevant) {
        relevantChunks.push({
          content: chunk,
          similarity,
          metadata: metadatas[i] || {},
          index: i,
          retrievalMethod: 'mixed_fallback' // Mark as fallback retrieval result
        });
      }
    }

    // Apply advanced re-ranking system
    const reRankedChunks = await this.applyReRanking(relevantChunks, question);

    return reRankedChunks.slice(0, this.maxResults);
  }

  /**
   * Check if a chunk is relevant to the question
   * @param {string} chunk - Document chunk
   * @param {string} question - User's question
   * @returns {boolean} Whether chunk is relevant
   */
  isChunkRelevantToQuestion(chunk, question) {
    if (!chunk || !question) return false;

    const chunkLower = chunk.toLowerCase();
    const questionLower = question.toLowerCase();

    // Extract keywords from question (words longer than 3 characters)
    const questionWords = questionLower
      .split(/\W+/)
      .filter(word => word.length > 2) // Shorter words too
      .filter(word => !this.isStopWord(word));

    if (questionWords.length === 0) return true; // If no keywords, accept the chunk

    // Check if chunk contains significant question keywords
    const matchingWords = questionWords.filter(word => chunkLower.includes(word));
    const matchRatio = matchingWords.length / Math.max(questionWords.length, 1);

    return matchRatio >= 0.1; // Much more lenient - at least 10% of question words should match
  }

  /**
   * Check if a word is a stop word
   * @param {string} word - Word to check
   * @returns {boolean} Whether word is a stop word
   */
  isStopWord(word) {
    const stopWords = new Set([
      'what', 'when', 'where', 'which', 'that', 'this', 'these', 'those',
      'with', 'from', 'into', 'onto', 'upon', 'over', 'under', 'above',
      'below', 'between', 'among', 'through', 'during', 'before', 'after',
      'since', 'until', 'while', 'because', 'although', 'though', 'even',
      'such', 'like', 'than', 'then', 'here', 'there', 'when', 'where',
      'why', 'how', 'all', 'any', 'both', 'each', 'few', 'more', 'most',
      'other', 'some', 'such', 'only', 'own', 'same', 'so', 'than', 'too',
      'very', 'can', 'will', 'just', 'should', 'now', 'about', 'get', 'got'
    ]);

    return stopWords.has(word.toLowerCase());
  }

  /**
   * Capitalize the first letter of each sentence in the text
   * @param {string} text - Text to capitalize
   * @returns {string} Text with properly capitalized sentences
   */
  capitalizeSentences(text) {
    if (!text || typeof text !== 'string') return text;

    // Split text into sentences using regex that handles various punctuation
    const sentences = text.split(/([.!?]+(?:\s|$))/);

    // Process each sentence and punctuation pair
    const capitalized = sentences.map((part, index) => {
      // If this is a sentence (not punctuation), capitalize it
      if (index % 2 === 0 && part.trim().length > 0) {
        const trimmed = part.trim();
        if (trimmed.length > 0) {
          // Capitalize first letter, preserve rest of sentence
          return trimmed.charAt(0).toUpperCase() + trimmed.slice(1);
        }
      }
      // Return punctuation as-is
      return part;
    });

    // Rejoin all parts
    return capitalized.join('');
  }

  /**
   * Apply advanced reasoning techniques based on question type and content
   * @param {string} question - User's question
   * @param {Array} relevantChunks - Relevant document chunks
   * @param {Array} conversationHistory - Previous conversation messages
   * @returns {Object} Reasoning result with answer and metadata
   */
  async applyAdvancedReasoning(question, relevantChunks, conversationHistory) {
    const questionAnalysis = this.analyzeQuestionType(question);

    // Use LLM for all reasoning - no fallback needed
    if (this.langChainManager) {
      try {
        console.log(`🤖 Using LLM for answer generation (${this.llmProvider})`);

        // Use the zero tolerance structured generation instead of the general LangChain prompt
        const answer = await this.generateDirectAnswer(relevantChunks, question, questionAnalysis);
        
        // Check if answer is null or empty (LLM failed)
        if (!answer || answer.trim().length < 10) {
          throw new Error('LLM returned empty or invalid response');
        }

        return {
          answer: answer,
          reasoningStrategy: 'zero_tolerance_json',
          reasoningSteps: [],
          confidence: this.calculateSimplifiedConfidence([], relevantChunks.length, 0.5),
          questionAnalysis,
          llmMetadata: {
            provider: this.llmProvider,
            model: 'gemini-1.5-flash',
            contextChunks: relevantChunks.length,
            structuredGeneration: true
          }
        };
      } catch (error) {
        console.error(`❌ LLM generation failed: ${error.message}`);
        // Use improved fallback that extracts relevant content from chunks
        const fallbackAnswer = this.generateFallbackAnswer(relevantChunks, question);
        return {
          answer: fallbackAnswer,
          reasoningStrategy: 'llm_fallback_with_content',
          reasoningSteps: [],
          confidence: this.calculateSimplifiedConfidence([], relevantChunks.length, 0.3),
          questionAnalysis,
          llmMetadata: {
            provider: this.llmProvider,
            model: 'gemini-1.5-flash',
            contextChunks: relevantChunks.length,
            fallback: true,
            error: error.message
          }
        };
      }
    }

    // No LLM available - provide simple fallback
    console.warn("⚠️ No LLM available, using simple fallback response");
    const fallbackAnswer = this.generateFallbackAnswer(relevantChunks, question);
    return {
      answer: fallbackAnswer,
      reasoningStrategy: 'no_llm_fallback',
      reasoningSteps: [],
      confidence: this.calculateSimplifiedConfidence([], relevantChunks.length, 0.2),
      questionAnalysis,
      llmMetadata: null
    };
  }













  /**
   * Generate comprehensive, structured answer based on retrieved chunks
   * @param {string} question - User's question
   * @param {Array} relevantChunks - Relevant document chunks
   * @param {Array} conversationHistory - Previous conversation messages
   * @returns {string} Generated comprehensive answer
   */
  generateAnswer(question, relevantChunks, conversationHistory) {
    try {
      // Analyze question type and content depth
      const questionAnalysis = this.analyzeQuestionType(question);

      // Use LLM for direct answer generation from relevant chunks
      let answer = this.generateDirectAnswer(relevantChunks, question, questionAnalysis);

      // Simple fallback: use most relevant chunk if LLM fails
      if (!answer || answer.trim().length < 20) {
        console.log("🔄 Direct answer generation failed, using raw chunk content");
        if (relevantChunks.length > 0) {
          const topChunk = relevantChunks[0];
          answer = `Based on the documents, here's the most relevant information:\n\n${topChunk.content.substring(0, 800)}${topChunk.content.length > 800 ? '...' : ''}`;
        } else {
          answer = "I couldn't find any relevant information in the documents to answer your question. Please try rephrasing your question or upload more relevant documents.";
        }
      }

      // Add conversation context if available
      if (conversationHistory.length > 0) {
        answer = this.enhanceWithConversationContext(answer, conversationHistory, question);
      }

      // Ensure answer is not too long but comprehensive
      if (answer && answer.length > this.maxContextLength * 2) {
        answer = this.smartTruncateAnswer(answer, this.maxContextLength * 1.5);
      }

      // Apply sentence capitalization to ensure proper formatting
      answer = this.capitalizeSentences(answer);

      // Final fallback - ensure we always return a string
      if (!answer || typeof answer !== 'string') {
        console.log("🔄 Final fallback - returning basic response");
        answer = "I've found relevant information but had trouble formatting it properly. The documents contain information that may answer your question.";
      }

      return answer;

    } catch (error) {
      console.error("❌ Error in generateAnswer:", error);
      // Emergency fallback
      if (relevantChunks.length > 0) {
        return `I found relevant information in the documents: ${relevantChunks[0].content.substring(0, 500)}...`;
      }
      return "I encountered an error while generating the answer. Please try again.";
    }
  }

  /**
   * Generate fallback answer when structured generation fails
   * @param {Array} relevantChunks - Relevant chunks
   * @param {string} question - Original question
   * @returns {string} Fallback answer
   */
  generateFallbackAnswer(relevantChunks, question) {
    if (relevantChunks.length === 0) {
      return "I couldn't find any relevant information in the documents to answer your question. Please try rephrasing your question or upload more relevant documents.";
    }

    try {
      // Enhanced fallback: Try to create a coherent answer by extracting and organizing content
      const questionType = this.analyzeQuestionType(question);
      const answerTitle = this.generateAnswerTitle(question, questionType);

      let answer = answerTitle ? `## ${answerTitle}\n\n` : '';

      // Extract key information from chunks
      const keyPoints = this.extractKeyPointsFromChunks(relevantChunks, question);

      if (keyPoints.length > 0) {
        answer += keyPoints.join('\n\n');
        answer += '\n\n*This answer is based on information found in the uploaded documents.*';
        return answer;
      }

      // Fallback to improved text extraction
      const synthesizedAnswer = this.synthesizeAnswerFromChunks(relevantChunks, question);
      if (synthesizedAnswer) {
        return synthesizedAnswer;
      }

      // Final fallback: return structured preview of top chunk
      const topChunk = relevantChunks[0];
      const previewLength = Math.min(800, topChunk.content.length);
      const preview = topChunk.content.substring(0, previewLength);
      const sentences = preview.split(/[.!?]+/).filter(s => s.trim().length > 10);

      return `🔍 Answer based on document content:\n\n${sentences.slice(0, 4).join('. ').trim()}${sentences.length > 4 ? '...' : ''}\n\n*Source: Document content*`;

    } catch (error) {
      console.warn("⚠️ Enhanced fallback failed, using simple fallback:", error.message);
      // Simple fallback
      const topChunk = relevantChunks[0];
      return `Based on the documents, here's the most relevant information:\n\n${topChunk.content.substring(0, 500)}${topChunk.content.length > 500 ? '...' : ''}`;
    }
  }

  /**
   * Extract key points from chunks to create a coherent answer
   * @param {Array} chunks - Relevant chunks
   * @param {string} question - Original question
   * @returns {Array} Key points as strings
   */
  extractKeyPointsFromChunks(chunks, question) {
    const keyPoints = [];
    const questionWords = question.toLowerCase().split(/\s+/).filter(word => word.length > 3);

    for (const chunk of chunks.slice(0, 3)) { // Only process top 3 chunks
      const sentences = chunk.content.split(/[.!?]+/).filter(s => s.trim().length > 15);

      for (const sentence of sentences.slice(0, 3)) { // Take first 3 sentences from each chunk
        const sentenceLower = sentence.toLowerCase();
        const relevanceScore = questionWords.reduce((score, word) => {
          return score + (sentenceLower.includes(word) ? 1 : 0);
        }, 0);

        if (relevanceScore > 0 || sentence.length > 50) {
          keyPoints.push(sentence.trim());
        }

        if (keyPoints.length >= 5) break; // Limit to 5 key points
      }

      if (keyPoints.length >= 5) break;
    }

    return keyPoints.slice(0, 5); // Return top 5 points
  }

  /**
   * Synthesize a coherent answer from multiple chunks
   * @param {Array} chunks - Relevant chunks
   * @param {string} question - Original question
   * @returns {string} Synthesized answer
   */
  synthesizeAnswerFromChunks(chunks, question) {
    const allText = chunks.map(chunk => chunk.content).join(' ');
    const sentences = allText.split(/[.!?]+/).filter(s => s.trim().length > 20);

    // Try to find the most comprehensive sentences
    const scoredSentences = sentences.map(sentence => ({
      text: sentence.trim(),
      score: this.scoreSentenceRelevance(sentence, question)
    })).sort((a, b) => b.score - a.score);

    const topSentences = scoredSentences.slice(0, 4).map(s => s.text);

    if (topSentences.length > 0) {
      return `🔍 Answer based on document content:\n\n${topSentences.join('. ')}.`;
    }

    return null;
  }

  /**
   * Score sentence relevance to question
   * @param {string} sentence - Sentence to score
   * @param {string} question - Original question
   * @returns {number} Relevance score
   */
  scoreSentenceRelevance(sentence, question) {
    const sentenceLower = sentence.toLowerCase();
    const questionLower = question.toLowerCase();
    const questionWords = questionLower.split(/\s+/).filter(word => word.length > 2);

    let score = 0;

    // Exact word matches
    for (const word of questionWords) {
      if (sentenceLower.includes(word)) {
        score += 2;
      }
    }

    // Partial matches for longer words
    for (const word of questionWords.filter(w => w.length > 4)) {
      const partialMatches = sentenceLower.split(word.substring(0, 4));
      if (partialMatches.length > 1) {
        score += 1;
      }
    }

    // Length bonus (prefer substantial sentences)
    if (sentence.length > 100) score += 1;
    if (sentence.length > 200) score += 1;

    return score;
  }

  /**
   * Extract relevant sentences from text based on question
   * @param {string} text - Combined text from chunks
   * @param {string} question - User's question
   * @returns {Array} Array of relevant sentences
   */
  extractRelevantSentences(text, question) {
    const sentences = text.split(/[.!?]+/).filter(s => s.trim().length > 10);

    if (sentences.length === 0) return [];

    const questionWords = question.toLowerCase()
      .split(/\W+/)
      .filter(word => word.length > 3)
      .filter(word => !this.isStopWord(word));

    const scoredSentences = sentences.map(sentence => {
      const sentenceLower = sentence.toLowerCase();
      const matchingWords = questionWords.filter(word => sentenceLower.includes(word));
      const score = matchingWords.length;

      return {
        sentence: sentence.trim(),
        score,
        length: sentence.length
      };
    });

    // Sort by score (descending) and length (prefer shorter sentences)
    scoredSentences.sort((a, b) => {
      if (a.score !== b.score) return b.score - a.score;
      return a.length - b.length; // Prefer shorter sentences with same score
    });

    return scoredSentences
      .filter(item => item.score > 0)
      .slice(0, 5)
      .map(item => item.sentence);
  }

  /**
   * Generate fallback answer when no relevant sentences found
   * @param {Array} relevantChunks - Available chunks
   * @returns {string} Fallback answer
   */
  generateFallbackAnswer(relevantChunks) {
    if (relevantChunks.length === 0) return "No information available.";

    // Return the beginning of the most relevant chunk
    const topChunk = relevantChunks[0].content;
    const previewLength = Math.min(300, topChunk.length);
    return topChunk.substring(0, previewLength) + (topChunk.length > previewLength ? "..." : "");
  }

  /**
   * Enhance answer with conversation context
   * @param {string} answer - Base answer
   * @param {Array} conversationHistory - Previous messages
   * @param {string} question - Current question
   * @returns {string} Enhanced answer
   */
  enhanceWithConversationContext(answer, conversationHistory, question) {
    // Get recent conversation context (last 3 exchanges)
    const recentContext = conversationHistory.slice(-6);

    // Look for related topics in conversation
    const relatedTopics = this.extractRelatedTopics(recentContext, question);

    if (relatedTopics.length > 0) {
      answer = `Based on our previous discussion about ${relatedTopics.join(", ")}, ${answer.toLowerCase()}`;
    }

    return answer;
  }

  /**
   * Extract related topics from conversation history
   * @param {Array} conversationHistory - Previous messages
   * @param {string} question - Current question
   * @returns {Array} Related topics
   */
  extractRelatedTopics(conversationHistory, question) {
    const topics = new Set();
    const questionWords = question.toLowerCase().split(/\W+/).filter(word => word.length > 3);

    for (const message of conversationHistory) {
      if (message.type === 'question' || message.type === 'answer') {
        const contentWords = message.content.toLowerCase().split(/\W+/).filter(word => word.length > 3);
        const commonWords = questionWords.filter(word => contentWords.includes(word));
        commonWords.forEach(word => topics.add(word));
      }
    }

    return Array.from(topics).slice(0, 3);
  }

  /**
   * Extract sources from relevant chunks
   * @param {Array} relevantChunks - Relevant chunks
   * @param {Object} searchResults - Original search results
   * @returns {Array} Array of source objects
   */
  extractSources(relevantChunks, searchResults) {
    const sources = [];
    const metadatas = searchResults.metadatas?.[0] || [];
    const distances = searchResults.distances?.[0] || [];

    for (const chunk of relevantChunks) {
      const metadata = metadatas[chunk.index] || {};
      const distance = distances[chunk.index] || 1;
      const similarity = 1 - distance;

      sources.push({
        documentName: metadata.documentName || 'Unknown Document',
        chunkIndex: metadata.chunkIndex || chunk.index,
        similarity: similarity,
        confidence: chunk.similarity,
        preview: chunk.content.substring(0, 150) + (chunk.content.length > 150 ? '...' : ''),
        metadata: {
          version: metadata.version,
          uploadedAt: metadata.uploadedAt,
          textLength: metadata.textLength
        }
      });
    }

    return sources;
  }






  /**
   * Calculate simplified confidence score based on sources and reasoning
   * @param {Array} sources - Answer sources
   * @param {number} totalRelevantChunks - Total relevant chunks found
   * @param {number} reasoningConfidence - Confidence from reasoning process
   * @returns {number} Simplified confidence score (0-1)
   */
  calculateSimplifiedConfidence(sources, totalRelevantChunks, reasoningConfidence) {
    // Base confidence from sources
    const baseConfidence = this.calculateConfidence(sources, totalRelevantChunks);

    // Simple combination of source confidence and reasoning confidence
    const combinedConfidence = (baseConfidence * 0.6) + (reasoningConfidence * 0.4);

    return Math.max(0, Math.min(1, combinedConfidence));
  }

  /**
   * Simple LLM-based verification of answer quality
   * @param {string} answer - Generated answer
   * @param {string} question - Original question
   * @param {Array} relevantChunks - Source chunks used
   * @returns {number} Verification score (0-1, higher = better)
   */
  async verifyAnswerQuality(answer, question, relevantChunks) {
    if (!this.langChainManager) {
      console.log("⚠️ No LLM available for verification, returning default score");
      return 0.8; // Default neutral score
    }

    try {
      // Combine all relevant chunks into source text
      const sourceText = relevantChunks
        .map(chunk => chunk.content)
        .join('\n\n')
        .substring(0, 4000); // Limit to avoid token limits

      const verificationQuestion = `Verify if this answer is fully supported by the source text. Check for:
1. Factual accuracy - all claims supported by sources
2. No hallucinations - no information not present in sources
3. Completeness - addresses the original question
4. Groundedness - based on provided context

Source text: ${sourceText}
Answer: ${answer}
Question: ${question}

Return only: VALID or INVALID with a brief explanation (max 50 words)`;

      // Create a simple question analysis for verification
      const verificationAnalysis = {
        type: 'general',
        complexity: 'simple',
        keywords: ['verify', 'valid', 'supported']
      };

      // Create verification chunks from the source text
      const verificationChunks = [{
        content: sourceText,
        metadata: { documentName: 'verification_source' }
      }];

      const verificationResult = await this.langChainManager.generateAnswer(
        verificationQuestion,
        verificationChunks,
        verificationAnalysis,
        []
      );

      // Simple scoring based on response
      const response = verificationResult.answer.toLowerCase();
      if (response.includes('valid')) {
        return 0.9; // High confidence for valid answers
      } else if (response.includes('invalid')) {
        return 0.4; // Lower confidence for invalid answers
      } else {
        return 0.7; // Neutral score for unclear responses
      }

    } catch (error) {
      console.warn("❌ Verification failed:", error.message);
      return 0.7; // Return neutral score on failure
    }
  }

  /**
   * Calculate confidence score for the answer using advanced metrics
   * @param {Array} sources - Answer sources with composite scores
   * @param {number} totalRelevantChunks - Total relevant chunks found
   * @returns {number} Confidence score between 0 and 1
   */
  calculateConfidence(sources, totalRelevantChunks) {
    if (sources.length === 0) return 0;

    // Use composite final scores if available (from re-ranking)
    const avgFinalScore = sources.reduce((sum, source) => {
      return sum + (source.finalScore || source.similarity || 0);
    }, 0) / sources.length;

    // Factor in number of sources (more sources = higher confidence)
    const sourceFactor = Math.min(sources.length / 3, 1); // Max benefit at 3 sources

    // Factor in total relevant chunks found (more chunks = better coverage)
    const chunkFactor = Math.min(totalRelevantChunks / 5, 1); // Max benefit at 5 chunks

    // Calculate diversity bonus (avoid over-reliance on single document)
    const uniqueDocuments = new Set(sources.map(s => s.documentName)).size;
    const diversityFactor = Math.min(uniqueDocuments / 2, 1); // Max benefit at 2+ documents

    // Weighted confidence calculation
    const confidence = (
      avgFinalScore * 0.45 +      // Most important - composite relevance score
      sourceFactor * 0.20 +       // Important - number of sources
      chunkFactor * 0.15 +        // Moderately important - total chunks
      diversityFactor * 0.20      // Important - document diversity
    );

    const finalConfidence = Math.min(Math.max(confidence, 0), 1);

    console.log(`🎯 Confidence calculation: ${finalConfidence.toFixed(3)} (${sources.length} sources, ${uniqueDocuments} unique docs)`);

    return finalConfidence;
  }

  /**
   * Get service statistics
   * @returns {Object} Service statistics
   */
  getStats() {
    return {
      initialized: this.isInitialized,
      maxResults: this.maxResults,
      similarityThreshold: this.similarityThreshold,
      maxContextLength: this.maxContextLength,
      embeddingServiceHealthy: this.embeddingService ? true : false,
      vectorStoreHealthy: this.vectorStore ? true : false,
      llmProvider: this.llmProvider,
      llmEnabled: this.langChainManager ? true : false,
      llmStats: this.langChainManager ? this.langChainManager.getStats() : null,
      cacheStats: {
        queryRewriteCacheSize: this.queryRewriteCache?.size || 0,
        rerankingCacheSize: this.rerankingCache?.size || 0,
        answerCacheSize: this.answerCache.size,
        answerCacheEnabled: this.cacheEnabled,
        answerCacheMaxSize: this.maxCacheSize,
        answerCacheMemoryUsage: this.estimateMemoryUsage(),
        modelTieringEnabled: this.langChainManager?.useModelTiering || false
      }
    };
  }

  /**
   * Health check for QA service
   * @returns {Promise<boolean>} Health status
   */
  async healthCheck() {
    try {
      if (!this.isInitialized) return false;

      // Temporarily disabled for deployment to speed up startup
      // await this.embeddingService.generateSingleEmbedding("health check");

      // Test vector store
      await this.vectorStore.getStats();

      // Test LLM if available
      if (this.langChainManager) {
        await this.langChainManager.healthCheck();
      }

      return true;
    } catch (error) {
      console.error("❌ QA Service health check failed:", error);
      return false;
    }
  }

  /**
   * Generate direct answer using LLM from relevant chunks
   * @param {Array} relevantChunks - Relevant document chunks
   * @param {string} question - User's question
   * @param {Object} questionAnalysis - Question analysis
   * @returns {string} Generated answer
   */
  async generateDirectAnswer(relevantChunks, question, questionAnalysis) {
    if (!this.langChainManager) {
      console.warn("⚠️ No LLM available for direct answer generation");
      return this.generateFallbackAnswer(relevantChunks, question);
    }

    try {
      // Prepare context from chunks with better organization
      const context = this.prepareEnhancedContext(relevantChunks, question);
      
      // Create enhanced prompt for direct answer generation with better structure
      const directPrompt = `You are a highly specialized AI assistant that creates comprehensive, well-structured answers. Your task is to answer the user's question based ONLY on the provided CONTEXT.

CRITICAL REQUIREMENTS:
1. Your output MUST be a single, valid JSON object with NO additional text
2. Use ONLY information from the CONTEXT - no external knowledge
3. If information is not available in CONTEXT, use empty arrays [] or empty strings ""
4. Ensure all content flows logically and coherently
5. Avoid repetitive headers or incomplete sentences
6. Make sure each section is complete and meaningful

JSON STRUCTURE:
{
  "title": "Clear, specific title that directly addresses the question",
  "introduction": "A comprehensive opening paragraph that introduces the topic and provides context",
  "mainContent": "Detailed explanation of the core topic with smooth transitions between ideas",
  "keyPoints": [
    "Distinct, well-formed bullet points that are essential to understanding the topic"
  ],
  "categories": [
    "Specific categories or types found in the context (empty array if none)"
  ],
  "examples": [
    "Concrete examples from the context (empty array if none)"
  ],
  "conclusion": "A complete, coherent conclusion that summarizes the key findings"
}

---
CONTEXT:
${context}
---
USER QUESTION:
${question}
---

Generate a complete, well-structured response that flows logically from introduction to conclusion. Ensure no content is truncated or incomplete.

JSON_OUTPUT:`;

      const directAnalysis = {
        type: 'general',
        complexity: 'simple',
        keywords: ['answer', 'question', 'information']
      };

      const verificationChunks = [{
        content: context,
        metadata: { documentName: 'direct_answer_context' }
      }];

      const result = await this.langChainManager.generateAnswer(
        directPrompt,
        verificationChunks,
        directAnalysis,
        []
      );

      // Check if the result is a fallback response (indicates LLM failure)
      if (result.answer.includes('I encountered an issue generating a detailed answer') ||
          result.answer.includes('All LLM generation attempts failed') ||
          result.answer.includes('fallback answer')) {
        console.warn("❌ LLM returned fallback response, using content-based fallback");
        return this.generateFallbackAnswer(relevantChunks, question);
      }

      // Parse and format the JSON response with enhanced validation
      try {
        // Try to extract and parse JSON from the response
        const jsonResponse = this.extractAndParseJSON(result.answer.trim());

        if (!jsonResponse) {
          console.warn("❌ No valid JSON found in LLM response, falling back to raw answer");
          return result.answer;
        }

        // Validate response completeness and quality
        const validationResult = this.validateResponseQuality(jsonResponse, question);
        if (!validationResult.isValid) {
          console.warn(`⚠️ Response validation failed: ${validationResult.reason}`);
          return this.generateFallbackAnswer(relevantChunks, question);
        }

        // Format the structured response into clean, readable text
        let formattedAnswer = '';

        // Add title if meaningful
        if (jsonResponse.title && jsonResponse.title.trim()) {
          formattedAnswer += `# ${jsonResponse.title}\n\n`;
        }

        // Add introduction
        if (jsonResponse.introduction && jsonResponse.introduction.trim()) {
          formattedAnswer += `${jsonResponse.introduction}\n\n`;
        }

        // Add main content
        if (jsonResponse.mainContent && jsonResponse.mainContent.trim()) {
          formattedAnswer += `${jsonResponse.mainContent}\n\n`;
        }

        // Add key points if available
        if (jsonResponse.keyPoints && jsonResponse.keyPoints.length > 0 && 
            jsonResponse.keyPoints.some(point => point && point.trim())) {
          formattedAnswer += `## Key Points\n\n`;
          jsonResponse.keyPoints.forEach(point => {
            if (point && point.trim()) {
              formattedAnswer += `• ${point.trim()}\n`;
            }
          });
          formattedAnswer += `\n`;
        }

        // Add categories only if they contain actual content
        if (jsonResponse.categories && jsonResponse.categories.length > 0 &&
            jsonResponse.categories.some(cat => cat && cat.trim())) {
          formattedAnswer += `## Categories\n\n`;
          jsonResponse.categories.forEach(category => {
            if (category && category.trim()) {
              formattedAnswer += `• ${category.trim()}\n`;
            }
          });
          formattedAnswer += `\n`;
        }

        // Add examples only if they contain actual examples
        if (jsonResponse.examples && jsonResponse.examples.length > 0 &&
            jsonResponse.examples.some(example => example && example.trim())) {
          formattedAnswer += `## Examples\n\n`;
          jsonResponse.examples.forEach(example => {
            if (example && example.trim()) {
              formattedAnswer += `• ${example.trim()}\n`;
            }
          });
          formattedAnswer += `\n`;
        }

        // Add conclusion if meaningful
        if (jsonResponse.conclusion && jsonResponse.conclusion.trim()) {
          formattedAnswer += `## Conclusion\n\n${jsonResponse.conclusion.trim()}`;
        }

        // Clean the output: remove source citations and extra whitespace
        formattedAnswer = this.cleanStructuredOutput(formattedAnswer);

        // Final validation to ensure response is complete and coherent
        const finalValidation = this.validateFinalResponse(formattedAnswer, question);
        if (!finalValidation.isValid) {
          console.warn(`⚠️ Final validation failed: ${finalValidation.reason}`);
          return this.generateFallbackAnswer(relevantChunks, question);
        }

        return formattedAnswer.trim();

      } catch (parseError) {
        console.warn("❌ Failed to parse JSON response, falling back to raw answer:", parseError.message);
        // Try to extract JSON from the raw response
        const extractedJSON = this.extractAndParseJSON(result.answer);
        if (extractedJSON) {
          console.log("✅ Successfully extracted JSON from malformed response");
          // Format the extracted JSON response
          return this.formatStructuredResponse(extractedJSON, question);
        }
        // Fallback: return the raw response if JSON parsing fails
        return result.answer;
      }

    } catch (error) {
      console.warn("❌ Direct answer generation failed:", error.message);
      return this.generateFallbackAnswer(relevantChunks, question);
    }
  }

  /**
   * Extract and parse JSON from LLM response that may contain malformed JSON
   * @param {string} response - Raw LLM response
   * @returns {Object|null} Parsed JSON object or null if parsing fails
   */
  extractAndParseJSON(response) {
    try {
      // First try direct JSON parsing
      return JSON.parse(response.trim());
    } catch (e) {
      console.log("Direct JSON parsing failed, attempting extraction...");

      // Try to extract JSON from code blocks (```json ... ```)
      const jsonBlockRegex = /```(?:json)?\s*(\{[\s\S]*?\})\s*```/i;
      const jsonBlockMatch = response.match(jsonBlockRegex);
      if (jsonBlockMatch) {
        try {
          return JSON.parse(jsonBlockMatch[1].trim());
        } catch (e2) {
          console.log("JSON block extraction failed:", e2.message);
        }
      }

      // Try to find JSON object pattern (starts with { and ends with })
      const jsonObjectRegex = /\{[\s\S]*\}/;
      const jsonMatch = response.match(jsonObjectRegex);
      if (jsonMatch) {
        try {
          // Try to fix common JSON issues
          let jsonString = jsonMatch[0];

          // Fix trailing commas
          jsonString = jsonString.replace(/,(\s*[}\]])/g, '$1');

          // Fix unescaped quotes in strings
          jsonString = jsonString.replace(/([^\\])"([^"]*)"([^,}\]]*[^\\])"([^"]*)"([^,}\]]*)/g, '$1"$2\\"$3\\"$4"$5');

          return JSON.parse(jsonString);
        } catch (e3) {
          console.log("JSON object extraction failed:", e3.message);
        }
      }

      return null;
    }
  }

  /**
   * Format structured JSON response into readable text
   * @param {Object} jsonResponse - Parsed JSON response
   * @param {string} question - Original question for validation
   * @returns {string} Formatted answer
   */
  formatStructuredResponse(jsonResponse, question) {
    try {
      let formattedAnswer = '';

      // Add title if meaningful
      if (jsonResponse.title && jsonResponse.title.trim()) {
        formattedAnswer += `# ${jsonResponse.title}\n\n`;
      }

      // Add introduction
      if (jsonResponse.introduction && jsonResponse.introduction.trim()) {
        formattedAnswer += `${jsonResponse.introduction}\n\n`;
      }

      // Add main content
      if (jsonResponse.mainContent && jsonResponse.mainContent.trim()) {
        formattedAnswer += `${jsonResponse.mainContent}\n\n`;
      }

      // Add key points if available
      if (jsonResponse.keyPoints && Array.isArray(jsonResponse.keyPoints) && jsonResponse.keyPoints.length > 0) {
        formattedAnswer += `## Key Points\n\n`;
        jsonResponse.keyPoints.forEach(point => {
          if (point && point.trim()) {
            formattedAnswer += `• ${point.trim()}\n`;
          }
        });
        formattedAnswer += `\n`;
      }

      // Add categories only if they contain actual content
      if (jsonResponse.categories && Array.isArray(jsonResponse.categories) && jsonResponse.categories.length > 0) {
        formattedAnswer += `## Categories\n\n`;
        jsonResponse.categories.forEach(category => {
          if (category && category.trim()) {
            formattedAnswer += `• ${category.trim()}\n`;
          }
        });
        formattedAnswer += `\n`;
      }

      // Add examples only if they contain actual examples
      if (jsonResponse.examples && Array.isArray(jsonResponse.examples) && jsonResponse.examples.length > 0) {
        formattedAnswer += `## Examples\n\n`;
        jsonResponse.examples.forEach(example => {
          if (example && example.trim()) {
            formattedAnswer += `• ${example.trim()}\n`;
          }
        });
        formattedAnswer += `\n`;
      }

      // Add conclusion if meaningful
      if (jsonResponse.conclusion && jsonResponse.conclusion.trim()) {
        formattedAnswer += `## Conclusion\n\n${jsonResponse.conclusion.trim()}`;
      }

      // Clean the output: remove source citations and extra whitespace
      formattedAnswer = this.cleanStructuredOutput(formattedAnswer);

      return formattedAnswer.trim();
    } catch (error) {
      console.error("❌ Error formatting structured response:", error.message);
      return JSON.stringify(jsonResponse, null, 2);
    }
  }

  /**
   * Generate fallback answer when LLM fails
   * @param {Array} relevantChunks - Relevant chunks
   * @param {string} question - Original question
   * @returns {string} Fallback answer
   */
  generateFallbackAnswer(relevantChunks, question) {
    if (relevantChunks.length === 0) {
      return "I couldn't find any relevant information in the documents to answer your question. Please try rephrasing your question or upload more relevant documents.";
    }

    // Combine all chunk content
    const allText = relevantChunks.map(chunk => chunk.content).join(" ");

    // Extract sentences that might be relevant
    const sentences = allText.split(/[.!?]+/).filter(s => s.trim().length > 20);
    const questionLower = question.toLowerCase();

    // Find sentences that contain question keywords
    const relevantSentences = sentences.filter(sentence => {
      const sentenceLower = sentence.toLowerCase();
      // Check if sentence contains important words from the question
      const questionWords = questionLower.split(/\s+/).filter(word => word.length > 3);
      return questionWords.some(word => sentenceLower.includes(word));
    });

    if (relevantSentences.length > 0) {
      // Return top 3-5 relevant sentences
      const topSentences = relevantSentences.slice(0, Math.min(5, relevantSentences.length));
      return `🔍 Answer based on document content:\n\n${topSentences.join('. ')}.`;
    }

    // If no specific sentences match, return the beginning of the most relevant chunk
    const topChunk = relevantChunks[0];
    const previewLength = Math.min(600, topChunk.content.length);
    return `🔍 Here's relevant information from the documents:\n\n${topChunk.content.substring(0, previewLength)}${topChunk.content.length > previewLength ? '...' : ''}`;
  }

  /**
   * Prepare enhanced context from relevant chunks
   * @param {Array} relevantChunks - Relevant document chunks
   * @param {string} question - User's question
   * @returns {string} Enhanced context
   */
  prepareEnhancedContext(relevantChunks, question) {
    if (!relevantChunks || relevantChunks.length === 0) {
      return "No relevant context available.";
    }

    // Organize chunks by document and relevance
    const organizedChunks = this.organizeChunksByDocument(relevantChunks);
    
    // Create structured context
    let context = "RELEVANT DOCUMENT CONTENT:\n\n";
    
    Object.entries(organizedChunks).forEach(([docName, chunks], index) => {
      context += `--- Document ${index + 1}: ${docName} ---\n`;
      chunks.forEach((chunk, chunkIndex) => {
        context += `\n[Chunk ${chunkIndex + 1}]\n${chunk.content}\n`;
      });
      context += "\n";
    });

    // Add question context
    context += `\nQUESTION CONTEXT: ${question}\n`;
    
    // Limit context length to avoid token limits
    return context.substring(0, 4000);
  }

  /**
   * Organize chunks by document name for better context structure
   * @param {Array} chunks - Relevant chunks
   * @returns {Object} Organized chunks by document
   */
  organizeChunksByDocument(chunks) {
    const organized = {};
    
    chunks.forEach(chunk => {
      const docName = chunk.metadata.documentName || 'Unknown Document';
      if (!organized[docName]) {
        organized[docName] = [];
      }
      organized[docName].push(chunk);
    });

    return organized;
  }

  /**
   * Validate response quality and completeness
   * @param {Object} jsonResponse - Parsed JSON response
   * @param {string} question - Original question
   * @returns {Object} Validation result
   */
  validateResponseQuality(jsonResponse, question) {
    const issues = [];

    // Check for required fields
    if (!jsonResponse.title || jsonResponse.title.trim().length < 5) {
      issues.push("Title is missing or too short");
    }

    if (!jsonResponse.introduction || jsonResponse.introduction.trim().length < 20) {
      issues.push("Introduction is missing or too short");
    }

    if (!jsonResponse.mainContent || jsonResponse.mainContent.trim().length < 50) {
      issues.push("Main content is missing or too short");
    }

    // Check for incomplete sentences
    const textFields = [jsonResponse.introduction, jsonResponse.mainContent, jsonResponse.conclusion];
    textFields.forEach(field => {
      if (field && field.trim()) {
        if (field.trim().endsWith('...') || field.trim().endsWith('cannot') || 
            field.trim().endsWith('s cannot')) {
          issues.push("Incomplete sentence detected");
        }
      }
    });

    // Check for repetitive content
    if (jsonResponse.title && jsonResponse.introduction && 
        jsonResponse.title.toLowerCase() === jsonResponse.introduction.toLowerCase().substring(0, jsonResponse.title.length)) {
      issues.push("Repetitive content detected");
    }

    // Check for empty arrays that should have content
    if (jsonResponse.keyPoints && jsonResponse.keyPoints.length === 0) {
      issues.push("No key points provided");
    }

    return {
      isValid: issues.length === 0,
      reason: issues.join('; '),
      issues
    };
  }

  /**
   * Validate final response for completeness and coherence
   * @param {string} response - Final formatted response
   * @param {string} question - Original question
   * @returns {Object} Validation result
   */
  validateFinalResponse(response, question) {
    const issues = [];

    // Check minimum length
    if (response.length < 100) {
      issues.push("Response too short");
    }

    // Check for incomplete sentences
    if (response.includes('...') || response.includes('cannot be relied upon') || 
        response.includes('s cannot')) {
      issues.push("Incomplete content detected");
    }

    // Check for proper structure
    if (!response.includes('#') && !response.includes('##')) {
      issues.push("Poor structure - missing headers");
    }

    // Check for repetitive headers
    const headers = response.match(/^#{1,6}\s+.+$/gm) || [];
    const headerTexts = headers.map(h => h.replace(/^#+\s+/, '').toLowerCase());
    const uniqueHeaders = new Set(headerTexts);
    if (uniqueHeaders.size < headerTexts.length) {
      issues.push("Repetitive headers detected");
    }

    // Check for logical flow
    if (response.includes('Part 3') && response.includes('Part 3')) {
      issues.push("Repetitive section markers");
    }

    return {
      isValid: issues.length === 0,
      reason: issues.join('; '),
      issues
    };
  }

  /**
   * Clean structured output by removing source citations and improving readability
   * @param {string} output - Raw formatted output
   * @returns {string} Cleaned output
   */
  cleanStructuredOutput(output) {
    let cleaned = output;

    // Remove source citations like [Source 1], [Source 2], etc.
    cleaned = cleaned.replace(/\[Source \d+\]/g, '');

    // Remove excessive whitespace and empty lines
    cleaned = cleaned.replace(/\n{3,}/g, '\n\n');

    // Clean up any remaining artifacts
    cleaned = cleaned.replace(/\s+$/gm, ''); // Remove trailing spaces from each line

    // Remove repetitive section markers
    cleaned = cleaned.replace(/^Part \d+ — .+:\s*$/gm, '');

    // Fix incomplete sentences
    cleaned = cleaned.replace(/\s+cannot be relied upon to demonstrate[^.]*$/gm, '');
    cleaned = cleaned.replace(/\s+s cannot[^.]*$/gm, '');

    // Ensure proper sentence endings
    cleaned = cleaned.replace(/([.!?])\s*([A-Z])/g, '$1 $2');

    return cleaned.trim();
  }

  /**
   * Rewrite query for better retrieval using LLM
   * @param {string} originalQuestion - The user's original question
   * @returns {string} Rewritten query optimized for semantic search
   */
  // Cache for query rewrites to avoid repeated API calls
  queryRewriteCache = new Map();
  
  // Cache for re-ranking results to avoid reprocessing similar queries
  rerankingCache = new Map();
  
  // Cache for final generated answers
  answerCache = new Map();

  async rewriteQueryForRetrieval(originalQuestion) {
    // Disable query rewriting in production to save API quota - it's expensive and not always necessary
    if (process.env.NODE_ENV === 'production' || process.env.DISABLE_QUERY_REWRITING === 'true') {
      console.log("🔄 Query rewriting disabled to save API quota, using original question");
      return originalQuestion;
    }

    // If no LLM available, return original question
    if (!this.langChainManager) {
      console.log("🔄 No LLM available for query rewriting, using original question");
      return originalQuestion;
    }

    // Check cache first
    if (this.queryRewriteCache.has(originalQuestion)) {
      console.log(`📋 Using cached query rewrite: "${originalQuestion}" → "${this.queryRewriteCache.get(originalQuestion)}"`);
      return this.queryRewriteCache.get(originalQuestion);
    }

    // Only rewrite queries that might benefit from expansion
    if (!this.shouldRewriteQuery(originalQuestion)) {
      console.log(`🔄 Query doesn't need rewriting: "${originalQuestion}"`);
      this.queryRewriteCache.set(originalQuestion, originalQuestion);
      return originalQuestion;
    }

    try {
      // Create query rewriting prompt
      const rewritePrompt = `The user's query is: "${originalQuestion}".

Rewrite this query to be more descriptive for a semantic search. Expand any acronyms and add context. For example, "what is CA" should become "What is Conversation Analysis (CA)". Respond ONLY with the rewritten query.`;

      // Use a simple analysis for the rewrite task
      const rewriteAnalysis = {
        type: 'general',
        complexity: 'simple',
        keywords: ['rewrite', 'query', 'search']
      };

      // Create a minimal context chunk for the rewrite task
      const rewriteChunks = [{
        content: 'Query rewriting task - expand acronyms and add context for better semantic search.',
        metadata: { documentName: 'query_rewrite_context' }
      }];

      // Use preprocessing model for query rewriting (faster, cheaper)
      const rewrittenQuery = await this.langChainManager.generatePreprocessing(rewritePrompt);

      // Validate the rewritten query
      if (rewrittenQuery && rewrittenQuery.length > 0 && rewrittenQuery !== originalQuestion) {
        console.log(`✨ Query rewritten: "${originalQuestion}" → "${rewrittenQuery}"`);
        this.queryRewriteCache.set(originalQuestion, rewrittenQuery);
        return rewrittenQuery;
      } else {
        console.log(`🔄 Query rewrite returned same or empty result, using original: "${originalQuestion}"`);
        this.queryRewriteCache.set(originalQuestion, originalQuestion);
        return originalQuestion;
      }

    } catch (error) {
      console.warn("❌ Query rewriting failed, using original question:", error.message);
      this.queryRewriteCache.set(originalQuestion, originalQuestion);
      return originalQuestion;
    }
  }

  /**
   * Determine if a query should be rewritten
   * @param {string} query - The query to check
   * @returns {boolean} Whether the query should be rewritten
   */
  shouldRewriteQuery(query) {
    const queryLower = query.toLowerCase().trim();

    // Only rewrite short queries or those with potential acronyms
    if (queryLower.length < 10) return true;

    // Check for common acronym patterns
    const acronymPattern = /\b[A-Z]{2,5}\b/g;
    if (acronymPattern.test(query)) return true;

    // Check for questions that start with "what is" followed by short terms
    const whatIsPattern = /^what is\s+\w{1,5}(\?|$)/i;
    if (whatIsPattern.test(queryLower)) return true;

    return false;
  }
}

export default QAService;<|MERGE_RESOLUTION|>--- conflicted
+++ resolved
@@ -33,39 +33,45 @@
   /**
    * Generate a cache key for a question
    * @param {string} question - The question to cache
+   * @param {Object} tenant - Tenant information for isolation
    * @returns {string} Normalized cache key
    */
-  generateCacheKey(question) {
+  generateCacheKey(question, tenant = null) {
     if (!question || typeof question !== 'string') {
       return '';
     }
     
     // Normalize question for cache key generation
-    return question.toLowerCase()
+    const normalizedQuestion = question.toLowerCase()
       .replace(/[^\w\s]/g, '') // Remove punctuation
       .replace(/\s+/g, ' ')    // Normalize whitespace
       .trim()
       .substring(0, 100);     // Limit key length
+    
+    // Include tenant ID in cache key for isolation
+    const tenantId = tenant?.id || 'anonymous';
+    return `${tenantId}:${normalizedQuestion}`;
   }
 
   /**
    * Check if cache is enabled and has the answer
    * @param {string} question - The question to check
+   * @param {Object} tenant - Tenant information for isolation
    * @returns {Object|null} Cached answer or null
    */
-  getCachedAnswer(question) {
+  getCachedAnswer(question, tenant = null) {
     if (!this.cacheEnabled) {
       return null;
     }
 
-    const cacheKey = this.generateCacheKey(question);
+    const cacheKey = this.generateCacheKey(question, tenant);
     if (!cacheKey) {
       return null;
     }
 
     const cachedData = this.answerCache.get(cacheKey);
     if (cachedData) {
-      console.log(`📋 Cache HIT for question: "${question.substring(0, 50)}..."`);
+      console.log(`📋 Cache HIT for question: "${question.substring(0, 50)}..." (tenant: ${tenant?.id || 'anonymous'})`);
       return {
         ...cachedData,
         cached: true,
@@ -73,7 +79,7 @@
       };
     }
 
-    console.log(`📋 Cache MISS for question: "${question.substring(0, 50)}..."`);
+    console.log(`📋 Cache MISS for question: "${question.substring(0, 50)}..." (tenant: ${tenant?.id || 'anonymous'})`);
     return null;
   }
 
@@ -81,13 +87,14 @@
    * Store answer in cache
    * @param {string} question - The original question
    * @param {Object} answer - The complete answer object
-   */
-  setCachedAnswer(question, answer) {
+   * @param {Object} tenant - Tenant information for isolation
+   */
+  setCachedAnswer(question, answer, tenant = null) {
     if (!this.cacheEnabled) {
       return;
     }
 
-    const cacheKey = this.generateCacheKey(question);
+    const cacheKey = this.generateCacheKey(question, tenant);
     if (!cacheKey) {
       return;
     }
@@ -97,7 +104,8 @@
       ...answer,
       timestamp: Date.now(),
       cacheKey: cacheKey,
-      originalQuestion: question
+      originalQuestion: question,
+      tenantId: tenant?.id || 'anonymous'
     };
 
     // Store in cache
@@ -108,7 +116,7 @@
       this.cleanupCache();
     }
 
-    console.log(`💾 Cached answer for question: "${question.substring(0, 50)}..." (Cache size: ${this.answerCache.size})`);
+    console.log(`💾 Cached answer for question: "${question.substring(0, 50)}..." (tenant: ${tenant?.id || 'anonymous'}) (Cache size: ${this.answerCache.size})`);
   }
 
   /**
@@ -263,7 +271,7 @@
       }
 
       // Check cache first - this is the main optimization
-      const cachedAnswer = this.getCachedAnswer(question);
+      const cachedAnswer = this.getCachedAnswer(question, tenant);
       if (cachedAnswer) {
         return cachedAnswer;
       }
@@ -396,13 +404,20 @@
       };
 
       // Cache the answer for future similar queries using our new cache system
-      this.setCachedAnswer(question, result);
+      this.setCachedAnswer(question, result, tenant);
 
       return result;
 
     } catch (error) {
       console.error("❌ QA Service error:", error);
-      throw new Error(`Failed to answer question: ${error.message}`);
+      console.error("❌ Error stack:", error.stack);
+      console.error("❌ Error details:", {
+        message: error?.message,
+        name: error?.name,
+        stack: error?.stack
+      });
+      const errorMessage = error?.message || error?.toString() || 'Unknown error occurred';
+      throw new Error(`Failed to answer question: ${errorMessage}`);
     }
   }
 
@@ -410,9 +425,10 @@
    * Process search results and filter relevant chunks with advanced re-ranking
    * @param {Object} searchResults - Results from vector search
    * @param {string} question - Original question
+   * @param {Object} tenant - Tenant information for isolation
    * @returns {Array} Filtered and re-ranked relevant chunks
    */
-  async processSearchResults(searchResults, question) {
+  async processSearchResults(searchResults, question, tenant = null) {
     if (!searchResults.documents || !searchResults.documents[0]) {
       return [];
     }
@@ -447,7 +463,7 @@
     }
 
     // Apply advanced re-ranking system
-    const reRankedChunks = await this.applyReRanking(relevantChunks, question);
+    const reRankedChunks = await this.applyReRanking(relevantChunks, question, tenant);
 
     return reRankedChunks.slice(0, this.maxResults);
   }
@@ -457,15 +473,16 @@
    * @param {string} question - Question text
    * @returns {string} Cache key
    */
-  generateCacheKey(question) {
+  generateCacheKey(question, tenant = null) {
     // Normalize question for cache key generation
     const normalized = question.toLowerCase()
       .replace(/[^\w\s]/g, '') // Remove punctuation
       .replace(/\s+/g, ' ')    // Normalize whitespace
       .trim();
     
-    // Use first 50 characters as cache key
-    return normalized.substring(0, 50);
+    // Include tenant ID in cache key for isolation
+    const tenantId = tenant?.id || 'anonymous';
+    return `${tenantId}:${normalized.substring(0, 50)}`;
   }
 
   /**
@@ -474,13 +491,13 @@
    * @param {string} question - Original question
    * @returns {Array} Re-ranked chunks with composite scores
    */
-  async applyReRanking(chunks, question) {
+  async applyReRanking(chunks, question, tenant = null) {
     if (chunks.length === 0) return chunks;
 
     // Check cache first
-    const cacheKey = this.generateCacheKey(question);
+    const cacheKey = this.generateCacheKey(question, tenant);
     if (this.rerankingCache.has(cacheKey)) {
-      console.log(`📋 Using cached re-ranking results for similar query`);
+      console.log(`📋 Using cached re-ranking results for similar query (tenant: ${tenant?.id || 'anonymous'})`);
       const cachedResults = this.rerankingCache.get(cacheKey);
       return this.applyCachedReRanking(chunks, cachedResults);
     }
@@ -541,7 +558,7 @@
       // Prepare chunk summaries for LLM evaluation
       const chunkSummaries = scoredChunks.map((chunk, idx) => ({
         index: idx,
-        content: chunk.content.substring(0, 200) + (chunk.content.length > 200 ? '...' : ''),
+        content: (chunk.content || '').substring(0, 200) + ((chunk.content || '').length > 200 ? '...' : ''),
         currentScore: chunk.finalScore
       }));
 
@@ -1392,29 +1409,31 @@
    * @returns {Object} Combined search results from multiple strategies
    */
   async performMixedRetrieval(questionEmbedding, originalQuestion, tenant = null) {
+    console.log('🔍 performMixedRetrieval called with tenant:', tenant?.id || 'no tenant');
+    
     const retrievalPromises = [
-      // 1. Semantic search (existing)
-      (tenant && this.vectorStore.searchByTenant ? this.vectorStore.searchByTenant(questionEmbedding, this.maxResults * 2, tenant) : this.vectorStore.search(questionEmbedding, this.maxResults * 2)).then(results => ({
+      // 1. Semantic search (primary) - always pass tenant for proper isolation
+      this.vectorStore.search(questionEmbedding, this.maxResults * 2, tenant).then(results => ({
         type: 'semantic',
         results,
         weight: 0.4
       })),
 
-      // 2. HyDE (Hypothetical Document Embeddings) search
-      this.performHyDESearch(originalQuestion).then(results => ({
+      // 2. HyDE (Hypothetical Document Embeddings) search - pass tenant for isolation
+      this.performHyDESearch(originalQuestion, tenant).then(results => ({
         type: 'hyde',
         results,
         weight: 0.3
       })),
 
-      // 3. Keyword search
-      this.performKeywordSearch(originalQuestion).then(results => ({
+      // 3. Keyword search - pass tenant for isolation
+      this.performKeywordSearch(originalQuestion, tenant).then(results => ({
         type: 'keyword',
         results,
         weight: 0.2
       })),
 
-      // 4. Metadata-filtered search
+      // 4. Metadata-filtered search - pass tenant for isolation
       this.performMetadataSearch(questionEmbedding, originalQuestion, tenant).then(results => ({
         type: 'metadata',
         results,
@@ -1432,10 +1451,8 @@
       return combinedResults;
     } catch (error) {
       console.warn(`⚠️ Mixed retrieval partially failed, falling back to semantic search: ${error.message}`);
-      // Fallback to semantic search only
-      const semanticResults = tenant && this.vectorStore.searchByTenant
-        ? await this.vectorStore.searchByTenant(questionEmbedding, this.maxResults, tenant)
-        : await this.vectorStore.search(questionEmbedding, this.maxResults);
+      // Fallback to semantic search only - ensure tenant isolation is maintained
+      const semanticResults = await this.vectorStore.search(questionEmbedding, this.maxResults, tenant);
       return {
         documents: semanticResults.documents || [[]],
         distances: semanticResults.distances || [[]],
@@ -1448,9 +1465,10 @@
   /**
    * Perform HyDE (Hypothetical Document Embeddings) search
    * @param {string} question - Question text
+   * @param {Object} tenant - Tenant information for isolation
    * @returns {Promise<Object>} HyDE search results
    */
-  async performHyDESearch(question) {
+  async performHyDESearch(question, tenant = null) {
     try {
       // Disable HyDE in production to save API quota - it's expensive and not always necessary
       if (process.env.NODE_ENV === 'production') {
@@ -1488,9 +1506,7 @@
       const hydeEmbedding = await this.embeddingService.generateSingleEmbedding(hypotheticalDocument);
       
       // Search using the hypothetical document embedding
-      const hydeResults = tenant && this.vectorStore.searchByTenant
-        ? await this.vectorStore.searchByTenant(hydeEmbedding, this.maxResults * 2, tenant)
-        : await this.vectorStore.search(hydeEmbedding, this.maxResults * 2);
+      const hydeResults = await this.vectorStore.search(hydeEmbedding, this.maxResults * 2, tenant);
       
       console.log(`🔮 HyDE search completed: ${hydeResults.documents?.[0]?.length || 0} results`);
       
@@ -1505,9 +1521,10 @@
   /**
    * Perform keyword-based search
    * @param {string} question - Question text
+   * @param {string} tenant - Tenant ID for isolation
    * @returns {Promise<Object>} Keyword search results
    */
-  async performKeywordSearch(question) {
+  async performKeywordSearch(question, tenant = null) {
     try {
       // Extract keywords from question
       const keywords = this.extractKeywords(question);
@@ -1516,12 +1533,17 @@
         return { documents: [[]], distances: [[]], metadatas: [[]], ids: [[]] };
       }
 
-      // Search for each keyword and combine results
-      const keywordPromises = keywords.map(keyword =>
-        tenant && this.vectorStore.searchDocumentsByTenant
-          ? this.vectorStore.searchDocumentsByTenant(keyword, tenant)
-          : this.vectorStore.searchDocuments(keyword)
-      );
+      // Search for each keyword and combine results - ensure tenant isolation
+      const keywordPromises = keywords.map(keyword => {
+        if (tenant && this.vectorStore.searchDocumentsByTenant) {
+          return this.vectorStore.searchDocumentsByTenant(keyword, tenant);
+        } else if (tenant && this.vectorStore.searchDocuments) {
+          // Fallback to regular search with tenant filtering if available
+          return this.vectorStore.searchDocuments(keyword, { tenantId: tenant.id });
+        } else {
+          return this.vectorStore.searchDocuments(keyword);
+        }
+      });
 
       const keywordResults = await Promise.all(keywordPromises);
 
@@ -1548,10 +1570,8 @@
       // Determine filters based on question analysis
       const filters = this.analyzeQuestionForFilters(question);
 
-      // Perform filtered search
-      const filteredResults = tenant && this.vectorStore.searchByTenant
-        ? await this.vectorStore.searchByTenant(questionEmbedding, this.maxResults, tenant, filters)
-        : await this.vectorStore.searchWithFilters(questionEmbedding, filters);
+      // Perform filtered search - always pass tenant for proper isolation
+      const filteredResults = await this.vectorStore.searchWithFilters(questionEmbedding, filters, tenant);
 
       // Convert to vector store format
       return this.convertToVectorStoreFormat(filteredResults);
@@ -1964,11 +1984,7 @@
 
       // Try to fetch from DocumentStore first (for parent chunks)
       if (this.documentStore) {
-<<<<<<< HEAD
-        const parentChunk = await this.documentStore.getParentChunk(chunkId);
-=======
-        const parentChunk = this.documentStore.getParentChunk(chunkId, tenant);
->>>>>>> 8db01b25
+        const parentChunk = await this.documentStore.getParentChunk(chunkId, tenant);
         if (parentChunk) {
           return {
             id: chunkId,
@@ -2003,7 +2019,7 @@
       
       if (!this.documentStore) {
         console.warn('⚠️ DocumentStore not available, falling back to child chunks');
-        return await this.processMixedSearchResults(searchResults, question);
+        return await this.processMixedSearchResults(searchResults, question, tenant);
       }
 
       if (!searchResults.documents || !searchResults.documents[0]) {
@@ -2034,7 +2050,7 @@
 
       if (parentIds.size === 0) {
         console.warn('⚠️ No parent_ids found in child chunks, falling back to child chunks');
-        return await this.processMixedSearchResults(searchResults, question);
+        return await this.processMixedSearchResults(searchResults, question, tenant);
       }
 
       console.log(`📦 Retrieving ${parentIds.size} unique parent chunks from DocumentStore...`);
@@ -2045,11 +2061,7 @@
 
       for (const parentId of parentIdArray) {
         try {
-<<<<<<< HEAD
-          const parentChunk = await this.documentStore.getParentChunk(parentId);
-=======
-          const parentChunk = this.documentStore.getParentChunk(parentId, tenant);
->>>>>>> 8db01b25
+          const parentChunk = await this.documentStore.getParentChunk(parentId, tenant);
           if (parentChunk) {
             parentChunks.push({
               content: parentChunk.content,
@@ -2071,7 +2083,7 @@
 
       if (parentChunks.length === 0) {
         console.warn('⚠️ No parent chunks retrieved, falling back to child chunks');
-        return await this.processMixedSearchResults(searchResults, question);
+        return await this.processMixedSearchResults(searchResults, question, tenant);
       }
 
       console.log(`✅ Hierarchical retrieval complete: ${parentChunks.length} parent chunks retrieved`);
@@ -2084,7 +2096,7 @@
     } catch (error) {
       console.error('❌ Hierarchical retrieval failed:', error.message);
       console.log('🔄 Falling back to child chunk processing...');
-      return await this.processMixedSearchResults(searchResults, question);
+      return await this.processMixedSearchResults(searchResults, question, tenant);
     }
   }
 
@@ -2092,9 +2104,10 @@
    * Process mixed search results (replacement for processSearchResults)
    * @param {Object} searchResults - Combined search results
    * @param {string} question - Original question
+   * @param {Object} tenant - Tenant information for isolation
    * @returns {Array} Filtered and re-ranked relevant chunks
    */
-  async processMixedSearchResults(searchResults, question) {
+  async processMixedSearchResults(searchResults, question, tenant = null) {
     if (!searchResults.documents || !searchResults.documents[0]) {
       return [];
     }
@@ -2132,7 +2145,7 @@
     }
 
     // Apply advanced re-ranking system
-    const reRankedChunks = await this.applyReRanking(relevantChunks, question);
+    const reRankedChunks = await this.applyReRanking(relevantChunks, question, tenant);
 
     return reRankedChunks.slice(0, this.maxResults);
   }
@@ -2315,7 +2328,7 @@
         console.log("🔄 Direct answer generation failed, using raw chunk content");
         if (relevantChunks.length > 0) {
           const topChunk = relevantChunks[0];
-          answer = `Based on the documents, here's the most relevant information:\n\n${topChunk.content.substring(0, 800)}${topChunk.content.length > 800 ? '...' : ''}`;
+          answer = `Based on the documents, here's the most relevant information:\n\n${(topChunk.content || '').substring(0, 800)}${(topChunk.content || '').length > 800 ? '...' : ''}`;
         } else {
           answer = "I couldn't find any relevant information in the documents to answer your question. Please try rephrasing your question or upload more relevant documents.";
         }
@@ -2346,7 +2359,7 @@
       console.error("❌ Error in generateAnswer:", error);
       // Emergency fallback
       if (relevantChunks.length > 0) {
-        return `I found relevant information in the documents: ${relevantChunks[0].content.substring(0, 500)}...`;
+        return `I found relevant information in the documents: ${(relevantChunks[0].content || '').substring(0, 500)}...`;
       }
       return "I encountered an error while generating the answer. Please try again.";
     }
@@ -2388,7 +2401,7 @@
       // Final fallback: return structured preview of top chunk
       const topChunk = relevantChunks[0];
       const previewLength = Math.min(800, topChunk.content.length);
-      const preview = topChunk.content.substring(0, previewLength);
+      const preview = (topChunk.content || '').substring(0, previewLength);
       const sentences = preview.split(/[.!?]+/).filter(s => s.trim().length > 10);
 
       return `🔍 Answer based on document content:\n\n${sentences.slice(0, 4).join('. ').trim()}${sentences.length > 4 ? '...' : ''}\n\n*Source: Document content*`;
@@ -2397,7 +2410,7 @@
       console.warn("⚠️ Enhanced fallback failed, using simple fallback:", error.message);
       // Simple fallback
       const topChunk = relevantChunks[0];
-      return `Based on the documents, here's the most relevant information:\n\n${topChunk.content.substring(0, 500)}${topChunk.content.length > 500 ? '...' : ''}`;
+      return `Based on the documents, here's the most relevant information:\n\n${(topChunk.content || '').substring(0, 500)}${(topChunk.content || '').length > 500 ? '...' : ''}`;
     }
   }
 
@@ -2610,7 +2623,7 @@
         chunkIndex: metadata.chunkIndex || chunk.index,
         similarity: similarity,
         confidence: chunk.similarity,
-        preview: chunk.content.substring(0, 150) + (chunk.content.length > 150 ? '...' : ''),
+        preview: (chunk.content || '').substring(0, 150) + ((chunk.content || '').length > 150 ? '...' : ''),
         metadata: {
           version: metadata.version,
           uploadedAt: metadata.uploadedAt,
@@ -3070,7 +3083,7 @@
       if (jsonResponse.keyPoints && Array.isArray(jsonResponse.keyPoints) && jsonResponse.keyPoints.length > 0) {
         formattedAnswer += `## Key Points\n\n`;
         jsonResponse.keyPoints.forEach(point => {
-          if (point && point.trim()) {
+          if (point && typeof point === 'string' && point.trim()) {
             formattedAnswer += `• ${point.trim()}\n`;
           }
         });
@@ -3081,7 +3094,7 @@
       if (jsonResponse.categories && Array.isArray(jsonResponse.categories) && jsonResponse.categories.length > 0) {
         formattedAnswer += `## Categories\n\n`;
         jsonResponse.categories.forEach(category => {
-          if (category && category.trim()) {
+          if (category && typeof category === 'string' && category.trim()) {
             formattedAnswer += `• ${category.trim()}\n`;
           }
         });
@@ -3092,7 +3105,7 @@
       if (jsonResponse.examples && Array.isArray(jsonResponse.examples) && jsonResponse.examples.length > 0) {
         formattedAnswer += `## Examples\n\n`;
         jsonResponse.examples.forEach(example => {
-          if (example && example.trim()) {
+          if (example && typeof example === 'string' && example.trim()) {
             formattedAnswer += `• ${example.trim()}\n`;
           }
         });
